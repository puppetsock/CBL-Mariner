%global openssl_flags -DOPENSSL_NO_SSL3 -DOPENSSL_NO_SSL2 -DOPENSSL_NO_COMP
%global __brp_python_bytecompile %{nil}
Summary:        A high-level scripting language
Name:           python2
Version:        2.7.18
Release:        6%{?dist}
License:        PSF
URL:            http://www.python.org/
Group:          System Environment/Programming
Vendor:         Microsoft Corporation
Distribution:   Mariner
Source0:        http://www.python.org/ftp/python/%{version}/Python-%{version}.tar.xz
Patch0:         cgi.patch
Patch1:         added-pyopenssl-ipaddress-certificate-validation.patch
Patch2:         python2-support-mariner-platform.patch
Patch3:         Replace-unsupported-TLS-methods.patch
Patch4:         CVE-2019-20907.patch
Patch5:         CVE-2020-26116.patch
Patch6:         CVE-2017-18207.patch
# Ignore CVE-2015-5652 because it only applies to Windows
Patch7:         CVE-2015-5652.nopatch
# Ignore CVE-2017-17522 as Upstream, Red Hat, Debian, and Ubuntu all agree it is not exploitable        
# and is not a security issue
Patch8:         CVE-2017-17522.nopatch
# Ignore CVE-2019-9674 since the community agreed it shouldn't be patched and upstream
# documentation is updated
Patch9:         CVE-2019-9674.nopatch
# Ignore CVE-2007-4559 since upstream community agreed it shouldn't be patched
Patch10:        CVE-2007-4559.nopatch
# Ignore CVE-2019-18348 since it is patched in Python 2.7
Patch11:        CVE-2019-18348.nopatch
# CVE-2020-27619 patch backported from 3.6
Patch12:        CVE-2020-27619.patch
# CVE-2021-23336 patch backported from 3.6 courtesy of Gentoo
# https://gitweb.gentoo.org/repo/gentoo.git/commit/?id=f2a53a94f3b6b6395ef4541051a02d80c61442d0
Patch13:        CVE-2021-23336.patch
BuildRequires:  pkg-config >= 0.28
BuildRequires:  bzip2-devel
BuildRequires:  openssl-devel
BuildRequires:  expat-devel >= 2.1.0
BuildRequires:  libffi-devel >= 3.0.13
BuildRequires:  sqlite-devel
BuildRequires:  ncurses-devel
BuildRequires:  readline-devel
Requires:       openssl
Requires:       python2-libs = %{version}-%{release}
Provides:       python-sqlite
Provides:       python(abi)
Provides:       /bin/python
Provides:       /bin/python2

%description
The Python 2 package contains the Python development environment. It
is useful for object-oriented programming, writing scripts,
prototyping large programs or developing entire applications. This
version is for backward compatibility with other dependent packages.

%package libs
Summary: The libraries for python runtime
Group: Applications/System
Requires:       sqlite-libs
Requires:       expat >= 2.1.0
Requires:       libffi >= 3.0.13
Requires:       ncurses
Requires:       coreutils
Requires:       gdbm
Requires:       bzip2-libs
%global __requires_exclude ^(/usr/bin/python|python\\(abi\\) = 2\\.7)$

# Needed for ctypes, to load libraries, worked around for Live CDs size
# Requires: binutils

%description libs
The python interpreter can be embedded into applications wanting to
use python as an embedded scripting language.  The python-libs package
provides the libraries needed for this.

%package -n python-xml
Summary: XML libraries for python runtime
Group: Applications/System
Requires: python2-libs = %{version}-%{release}

%description -n python-xml
The python-xml package provides the libraries needed for XML manipulation.

%package -n python-curses
Summary: Python module interface for NCurses Library
Group: Applications/System
Requires: python2-libs = %{version}-%{release}
Requires: ncurses

%description -n python-curses
The python-curses package provides interface for ncurses library.

%package devel
Summary: The libraries and header files needed for Python development.
Group: Development/Libraries
Requires: python2 = %{version}-%{release}
Requires: expat-devel >= 2.1.0
# Needed here because of the migration of Makefile from -devel to the main
# package
Conflicts: python2 < %{version}-%{release}

%description devel
The Python programming language's interpreter can be extended with
dynamically loaded extensions and can be embedded in other programs.
This package contains the header files and libraries needed to do
these types of tasks.

Install python-devel if you want to develop Python extensions.  The
python package will also need to be installed.  You'll probably also
want to install the python-docs package, which contains Python
documentation.

%package tools
Summary: A collection of development tools included with Python.
Group: Development/Tools
Requires: python2 = %{version}-%{release}

%description tools
The Python package includes several development tools that are used
to build python programs.

%package test
Summary: Regression tests package for Python.
Group: Development/Tools
Requires: python2 = %{version}-%{release}

%description test
The test package contains all regression tests for Python as well as the modules test.support and test.regrtest. test.support is used to enhance your tests while test.regrtest drives the testing suite.

%prep
%autosetup -p1 -n Python-%{version}

%build
export OPT="${CFLAGS} %{openssl_flags}"
%configure \
    CFLAGS="%{optflags} %{openssl_flags}" \
    CXXFLAGS="%{optflags} %{openssl_flags}" \
    --enable-shared \
    --with-ssl \
    --with-system-expat \
    --with-system-ffi \
    --enable-unicode=ucs4 \
    --with-dbmliborder=gdbm:ndbm
make %{?_smp_mflags}
%install
[ %{buildroot} != "/"] && rm -rf %{buildroot}/*
make DESTDIR=%{buildroot} install
chmod -v 755 %{buildroot}%{_libdir}/libpython2.7.so.1.0
%{_fixperms} %{buildroot}/*

# Remove unused stuff
find $RPM_BUILD_ROOT/ -name "*~"|xargs rm -f
find $RPM_BUILD_ROOT/ -name ".cvsignore"|xargs rm -f
find . -name "*~"|xargs rm -f
find . -name ".cvsignore"|xargs rm -f
#zero length
rm -f $RPM_BUILD_ROOT%{_libdir}/python2.7/site-packages/modulator/Templates/copyright
rm -f $RPM_BUILD_ROOT%{_libdir}/python2.7/LICENSE.txt

find %{buildroot}%{_libdir} -name '*.pyc' -delete
find %{buildroot}%{_libdir} -name '*.pyo' -delete

%post   -p /sbin/ldconfig
%postun -p /sbin/ldconfig

%check
make test

%files
%defattr(-, root, root)
%license LICENSE
%doc LICENSE README
%{_bindir}/pydoc*
%{_bindir}/python*
%{_mandir}/*/*

%dir %{_libdir}/python2.7
%dir %{_libdir}/python2.7/site-packages

%exclude %{_libdir}/python2.7/bsddb/test
%exclude %{_libdir}/python2.7/ctypes/test
%exclude %{_libdir}/python2.7/distutils/tests
%exclude %{_libdir}/python2.7/email/test
%exclude %{_libdir}/python2.7/json/tests
%exclude %{_libdir}/python2.7/sqlite3/test
%exclude %{_libdir}/python2.7/idlelib/idle_test
%exclude %{_libdir}/python2.7/test
#%exclude %{_libdir}/python2.7/unittest
%exclude %{_libdir}/python2.7/lib-dynload/_ctypes_test.so


%files libs
%defattr(-,root,root)
%doc LICENSE README
/usr/lib/python2.7
%{_libdir}/libpython2.7.so.*
%exclude %{_libdir}/python2.7/bsddb/test
%exclude %{_libdir}/python2.7/ctypes/test
%exclude %{_libdir}/python2.7/distutils/tests
%exclude %{_libdir}/python2.7/distutils/command/wininst*exe
%exclude %{_libdir}/python2.7/email/test
%exclude %{_libdir}/python2.7/json/tests
%exclude %{_libdir}/python2.7/sqlite3/test
%exclude %{_libdir}/python2.7/idlelib/idle_test
%exclude %{_libdir}/python2.7/test
%exclude %{_libdir}/python2.7/lib-dynload/_ctypes_test.so
%exclude %{_libdir}/python2.7/config
%exclude %{_libdir}/python2.7/config/*
%exclude %{_libdir}/libpython2.7.so
%exclude %{_libdir}/python2.7/xml
%exclude %{_libdir}/python2.7/lib-dynload/pyexpat.so

%files -n python-xml
%{_libdir}/python2.7/xml
%{_libdir}/python2.7/lib-dynload/pyexpat.so

%files -n python-curses
%{_libdir}/python2.7/curses
%{_libdir}/python2.7/lib-dynload/_curses*.so

%files devel
%defattr(-,root,root)
/usr/include/*
%doc Misc/README.valgrind Misc/valgrind-python.supp Misc/gdbinit
%dir %{_libdir}/python2.7/config
%{_libdir}/python2.7/config/*
%exclude %{_libdir}/python2.7/config/python.o
%{_libdir}/libpython2.7.so
%{_libdir}/pkgconfig/python-2.7.pc
%{_libdir}/pkgconfig/python.pc
%{_libdir}/pkgconfig/python2.pc
%exclude %{_bindir}/smtpd*.py*
%exclude %{_bindir}/2to3*
%exclude %{_bindir}/idle*

%files tools
%defattr(-,root,root,755)
#%doc Tools/modulator/README.modulator
#%{_libdir}/python2.7/lib2to3
#%{_libdir}/python2.7/site-packages/modulator
%{_bindir}/2to3*
%exclude %{_bindir}/smtpd.py
%exclude %{_bindir}/idle*

%files test
%{_libdir}/python2.7/test/*

%changelog
<<<<<<< HEAD
* Fri Apr 02 2021 Thomas Crain <thcrain@microsoft.com> - 2.7.18-6
- Merge the following releases from dev to 1.0 spec
- joschmit@microsoft.com, 2.7.18-4: Turn off byte compilation since it requires this package to already be built and present.
=======
* Mon Mar 01 2021 Thomas Crain <thcrain@microsoft.com> - 2.7.18-6
- Add backported patch for CVE-2021-23336
>>>>>>> 7277504b

* Tue Nov 03 2020 Thomas Crain <thcrain@microsoft.com> - 2.7.18-5
- Patch CVE-2020-27619

* Thu Oct 22 2020 Nicolas Ontiveros <niontive@microsoft.com> - 2.7.18-4
- Use autosetup
- Remove CVE-2013-1753 no patch
- Ignore CVE-2019-9674
- Fix CVE-2019-20907
- Fix CVE-2020-26116
- Ignore CVE-2007-4559
- Fix CVE-2017-18207
- Ignore CVE-2019-18348

* Thu Sep 10 2020 Thomas Crain <thcrain@microsoft.com> - 2.7.18-3
- Ignore CVE-2017-17522 because it is widely agreed upon to not be a security vulnerability
- Ignore CVE-2013-1753 because NVD erroneously lists this version as being vulnerable

* Tue Jun 09 2020 Paul Monson <paulmon@microsoft.com> - 2.7.18-2
- Ignore CVE-2015-5652 because it only applies to Windows

* Thu May 21 2020 Nicolas Ontiveros <niontive@microsoft.com> - 2.7.18-1
- Upgrade to version 2.7.18, which fixes CVE-2020-8492.

* Tue May 19 2020 Paul Monson <paulmon@microsoft.com> - 2.7.15-12
- Fix TLS methods patch.

* Wed May 13 2020 Nick Samson <nisamson@microsoft.com> - 2.7.15-11
- Added %%license line automatically

* Mon May 11 2020 Paul Monson <paulmon@microsoft.com> - 2.7.15-10
- Replace unsupported TLS methods with a patch.

* Thu Apr 09 2020 Nicolas Ontiveros <niontive@microsoft.com> - 2.7.15-9
- Remove toybox and only use coreutils in requires.

* Tue Sep 03 2019 Mateusz Malisz <mamalisz@microsoft.com> - 2.7.15-8
- Initial CBL-Mariner import from Photon (license: Apache2).

* Wed May 22 2019 Tapas Kundu <tkundu@vmware.com> - 2.7.15-7
- Patched reworked changes for CVE-2019-9948
- Patch for CVE-2019-9740
- Fix for CVE-2019-10160

* Thu Mar 28 2019 Tapas Kundu <tkundu@vmware.com> - 2.7.15-6
- Fix for CVE-2019-9948

* Tue Mar 12 2019 Tapas Kundu <tkundu@vmware.com> - 2.7.15-5
- Added fix for CVE-2019-9636

* Thu Jan 10 2019 Alexey Makhalov <amakhalov@vmware.com> - 2.7.15-4
- Mode libpython2.7.so to python2-libs
- Remove python2 dependency from python2-libs

* Fri Dec 21 2018 Tapas Kundu <tkundu@vmware.com> - 2.7.15-3
- Fix for CVE-2018-14647

* Mon Sep 17 2018 Dweep Advani <dadvani@vmware.com> - 2.7.15-2
- Remove vulnerable Windows installers from python-libs rpm

* Mon Aug 20 2018 Dweep Advani <dadvani@vmware.com> - 2.7.15-1
- Update to version 2.7.15

* Mon Dec 04 2017 Xiaolin Li <xiaolinl@vmware.com> - 2.7.13-12
- Fix CVE-2017-1000030

* Mon Dec 04 2017 Xiaolin Li <xiaolinl@vmware.com> - 2.7.13-11
- Fix CVE-2017-1000158

* Mon Sep 18 2017 Alexey Makhalov <amakhalov@vmware.com> - 2.7.13-10
- Requires coreutils or toybox
- Requires bzip2-libs

* Fri Sep 15 2017 Bo Gan <ganb@vmware.com> - 2.7.13-9
- Remove devpts mount in check

* Mon Aug 28 2017 Chang Lee <changlee@vmware.com> - 2.7.13-8
- Add %check with pty

* Wed Jul 12 2017 Xiaolin Li <xiaolinl@vmware.com> - 2.7.13-7
- Add python2-test package.

* Sun Jun 04 2017 Bo Gan <ganb@vmware.com> - 2.7.13-6
- Fix dependency for libs

* Tue May 16 2017 Kumar Kaushik <kaushikk@vmware.com> - 2.7.13-5
- Fixing python issue 29188, backport random.c from 3.5 to 2.7.

* Fri Apr 28 2017 Harish Udaiya <hudaiyakumar@vmware.com> - 2.7.13-4
- Excluded unwanted binaries from python2-tools.

* Fri Apr 14 2017 Alexey Makhalov <amakhalov@vmware.com> - 2.7.13-3
- Python2-devel requires expat-devel.

* Fri Mar 24 2017 Xiaolin Li <xiaolinl@vmware.com> - 2.7.13-2
- Provides /bin/python2.

* Wed Mar 22 2017 Divya Thaluru <dthaluru@vmware.com> - 2.7.13-1
- Updated to version 2.7.13

* Fri Jan 20 2017 Dheeraj Shetty <dheerajs@vmware.com> - 2.7.11-11
- Added patch to support Photon OS

* Wed Nov 16 2016 Alexey Makhalov <ppadmavilasom@vmware.com> - 2.7.11-10
- Use sqlite-{devel,libs}

* Thu Oct 27 2016 Anish Swaminathan <anishs@vmware.com> - 2.7.11-9
- Patch for CVE-2016-5636

* Mon Oct 10 2016 ChangLee <changlee@vmware.com> - 2.7.11-8
- Modified %check

* Wed Sep 14 2016 Divya Thaluru <dthaluru@vmware.com> - 2.7.11-7
- Improvised pyopenssl patch

* Wed Sep 7 2016 Divya Thaluru <dthaluru@vmware.com> - 2.7.11-6
- Added patch to python openssl to validate certificates by ipaddress

* Mon Jun 20 2016 Divya Thaluru <dthaluru@vmware.com> - 2.7.11-5
- Added stack-protector flag for ncurses module

* Tue May 24 2016 Priyesh Padmavilasom <ppadmavilasom@vmware.com> - 2.7.11-4
- GA - Bump release of all rpms

* Tue Apr 26 2016 Nick Shi <nshi@vmware.com> - 2.7.11-3
- Adding readline module into python2-libs

* Wed Apr 13 2016 Priyesh Padmavilasom <ppadmavilasom@vmware.com> - 2.7.11-2
- update python to require python-libs

* Thu Jan 28 2016 Anish Swaminathan <anishs@vmware.com> - 2.7.11-1
- Upgrade version

* Fri Jan 22 2016 Divya Thaluru <dthaluru@vmware.com> - 2.7.9-5
- Seperate python-curses package from python-libs package

* Thu Oct 29 2015 Mahmoud Bassiouny <mbassiouny@vmware.com> - 2.7.9-4
- Seperate python-xml package from python-libs package

* Fri Jun 19 2015 Alexey Makhalov <amakhalov@vmware.com> - 2.7.9-3
- Provide /bin/python

* Wed Jun 3 2015 Divya Thaluru <dthaluru@vmware.com> - 2.7.9-2
- Adding coreutils package to run time required package

* Mon Apr 6 2015 Divya Thaluru <dthaluru@vmware.com> - 2.7.9-1
- Initial build.  First version<|MERGE_RESOLUTION|>--- conflicted
+++ resolved
@@ -3,7 +3,7 @@
 Summary:        A high-level scripting language
 Name:           python2
 Version:        2.7.18
-Release:        6%{?dist}
+Release:        7%{?dist}
 License:        PSF
 URL:            http://www.python.org/
 Group:          System Environment/Programming
@@ -248,14 +248,12 @@
 %{_libdir}/python2.7/test/*
 
 %changelog
-<<<<<<< HEAD
-* Fri Apr 02 2021 Thomas Crain <thcrain@microsoft.com> - 2.7.18-6
+* Fri Apr 02 2021 Thomas Crain <thcrain@microsoft.com> - 2.7.18-7
 - Merge the following releases from dev to 1.0 spec
 - joschmit@microsoft.com, 2.7.18-4: Turn off byte compilation since it requires this package to already be built and present.
-=======
+
 * Mon Mar 01 2021 Thomas Crain <thcrain@microsoft.com> - 2.7.18-6
 - Add backported patch for CVE-2021-23336
->>>>>>> 7277504b
 
 * Tue Nov 03 2020 Thomas Crain <thcrain@microsoft.com> - 2.7.18-5
 - Patch CVE-2020-27619
