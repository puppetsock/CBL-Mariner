%global security_hardening none
%global sha512hmac bash %{_sourcedir}/sha512hmac-openssl.sh
%define uname_r %{version}-%{release}
Summary:        Linux Kernel optimized for Hyper-V
Name:           kernel-hyperv
Version:        5.10.42.1
<<<<<<< HEAD
Release:        1%{?dist}
=======
Release:        3%{?dist}
>>>>>>> c6f8ce39
License:        GPLv2
Vendor:         Microsoft Corporation
Distribution:   Mariner
Group:          System Environment/Kernel
URL:            https://github.com/microsoft/CBL-Mariner-Linux-Kernel
#Source0:        https://github.com/microsoft/CBL-Mariner-Linux-Kernel/archive/rolling-lts/mariner/%{version}.tar.gz
Source0:        kernel-%{version}.tar.gz
Source1:        config
Source2:        sha512hmac-openssl.sh
Source3:        cbl-mariner-ca-20210127.pem
BuildRequires:  audit-devel
BuildRequires:  bash
BuildRequires:  bc
BuildRequires:  diffutils
BuildRequires:  glib-devel
BuildRequires:  kbd
BuildRequires:  kmod-devel
BuildRequires:  libdnet-devel
BuildRequires:  libmspack-devel
BuildRequires:  openssl
BuildRequires:  openssl-devel
BuildRequires:  pam-devel
BuildRequires:  procps-ng-devel
BuildRequires:  python3
BuildRequires:  sed
BuildRequires:  xerces-c-devel
Requires:       filesystem
Requires:       kmod
Requires(post): coreutils
Requires(postun): coreutils
ExclusiveArch:  x86_64
# When updating the config files it is important to sanitize them.
# Steps for updating a config file:
#  1. Extract the linux sources into a folder
#  2. Add the current config file to the folder
#  3. Run `make menuconfig` to edit the file (Manually editing is not recommended)
#  4. Save the config file
#  5. Copy the config file back into the kernel spec folder
#  6. Revert any undesired changes (GCC related changes, etc)
#  8. Build the kernel package
#  9. Apply the changes listed in the log file (if any) to the config file
#  10. Verify the rest of the config file looks ok
# If there are significant changes to the config file, disable the config check and build the
# kernel rpm. The final config file is included in /boot in the rpm.

%description
The kernel-hyperv package contains the Linux kernel, optimized for Hyper-V

%package devel
Summary:        Kernel Dev
Group:          System Environment/Kernel
Requires:       %{name} = %{version}-%{release}
Requires:       gawk
Requires:       python3

%description devel
This package contains the Linux kernel dev files

%package docs
Summary:        Kernel docs
Group:          System Environment/Kernel
Requires:       python3

%description docs
This package contains the Linux kernel doc files

%package oprofile
Summary:        Kernel driver for oprofile, a statistical profiler for Linux systems
Group:          System Environment/Kernel
Requires:       %{name} = %{version}-%{release}

%description oprofile
Kernel driver for oprofile, a statistical profiler for Linux systems

%package tools
Summary:        This package contains the 'perf' performance analysis tools for Linux kernel
Group:          System/Tools
Requires:       %{name} = %{version}
Requires:       audit

%description tools
This package contains the 'perf' performance analysis tools for Linux kernel.

%prep
%setup -q -n CBL-Mariner-Linux-Kernel-rolling-lts-mariner-%{version}

%build
make mrproper

cp %{SOURCE1} .config

cp .config current_config
sed -i 's/CONFIG_LOCALVERSION=""/CONFIG_LOCALVERSION="-%{release}"/' .config
make LC_ALL=  ARCH=x86_64 oldconfig

# Verify the config files match
cp .config new_config
sed -i 's/CONFIG_LOCALVERSION=".*"/CONFIG_LOCALVERSION=""/' new_config
diff --unified new_config current_config > config_diff || true
if [ -s config_diff ]; then
    printf "\n\n\n\n\n\n\n\n"
    cat config_diff
    printf "\n\n\n\n\n\n\n\n"
    echo "Config file has unexpected changes"
    echo "Update config file to set changed values explicitly"

#  (DISABLE THIS IF INTENTIONALLY UPDATING THE CONFIG FILE)
    exit 1
fi

# Add CBL-Mariner cert into kernel's trusted keyring
cp %{SOURCE3} certs/mariner.pem

make VERBOSE=1 KBUILD_BUILD_VERSION="1" KBUILD_BUILD_HOST="CBL-Mariner" ARCH=x86_64 %{?_smp_mflags}
make -C tools perf

%define __modules_install_post \
for MODULE in `find %{buildroot}/lib/modules/%{uname_r} -name *.ko` ; do \
    ./scripts/sign-file sha512 certs/signing_key.pem certs/signing_key.x509 $MODULE \
    rm -f $MODULE.{sig,dig} \
    xz $MODULE \
    done \
%{nil}

# We want to compress modules after stripping. Extra step is added to
# the default __spec_install_post.
%define __spec_install_post\
    %{?__debug_package:%{__debug_install_post}}\
    %{__arch_install_post}\
    %__os_install_post\
    %{__modules_install_post}\
%{nil}

%install
install -vdm 755 %{buildroot}%{_sysconfdir}
install -vdm 700 %{buildroot}/boot
install -vdm 755 %{buildroot}%{_defaultdocdir}/linux-%{uname_r}
install -vdm 755 %{buildroot}%{_prefix}/src/linux-headers-%{uname_r}
install -vdm 755 %{buildroot}%{_lib}/debug/lib/modules/%{uname_r}
make INSTALL_MOD_PATH=%{buildroot} modules_install

install -vm 600 arch/x86/boot/bzImage %{buildroot}/boot/vmlinuz-%{uname_r}

# Restrict the permission on System.map-X file
install -vm 400 System.map %{buildroot}/boot/System.map-%{uname_r}
install -vm 600 .config %{buildroot}/boot/config-%{uname_r}
cp -r Documentation/*        %{buildroot}%{_defaultdocdir}/linux-%{uname_r}
install -vm 644 vmlinux %{buildroot}%{_lib}/debug/lib/modules/%{uname_r}/vmlinux-%{uname_r}
# `perf test vmlinux` needs it
ln -s vmlinux-%{uname_r} %{buildroot}%{_lib}/debug/lib/modules/%{uname_r}/vmlinux

cat > %{buildroot}/boot/linux-%{uname_r}.cfg << "EOF"
# GRUB Environment Block
mariner_cmdline=init=/lib/systemd/systemd ro loglevel=3 quiet no-vmw-sta crashkernel=128M lockdown=integrity
mariner_linux=vmlinuz-%{uname_r}
mariner_initrd=initrd.img-%{uname_r}
EOF
chmod 600 %{buildroot}/boot/linux-%{uname_r}.cfg

# hmac sign the kernel for FIPS
%{sha512hmac} %{buildroot}/boot/vmlinuz-%{uname_r} | sed -e "s,$RPM_BUILD_ROOT,," > %{buildroot}/boot/.vmlinuz-%{uname_r}.hmac
cp %{buildroot}/boot/.vmlinuz-%{uname_r}.hmac %{buildroot}/lib/modules/%{uname_r}/.vmlinuz.hmac

# Register myself to initramfs
mkdir -p %{buildroot}/%{_localstatedir}/lib/initramfs/kernel
cat > %{buildroot}/%{_localstatedir}/lib/initramfs/kernel/%{uname_r} << "EOF"
--add-drivers "hv_utils hv_vmbus hv_storvsc hv_netvsc hv_sock hv_balloon cn"
EOF

#    Cleanup dangling symlinks
rm -rf %{buildroot}/lib/modules/%{uname_r}/source
rm -rf %{buildroot}/lib/modules/%{uname_r}/build

find . -name Makefile* -o -name Kconfig* -o -name *.pl | xargs  sh -c 'cp --parents "$@" %{buildroot}%{_prefix}/src/linux-headers-%{uname_r}' copy
find arch/x86/include include scripts -type f | xargs  sh -c 'cp --parents "$@" %{buildroot}%{_prefix}/src/linux-headers-%{uname_r}' copy
find $(find arch/x86 -name include -o -name scripts -type d) -type f | xargs  sh -c 'cp --parents "$@" %{buildroot}%{_prefix}/src/linux-headers-%{uname_r}' copy
find arch/x86/include Module.symvers include scripts -type f | xargs  sh -c 'cp --parents "$@" %{buildroot}%{_prefix}/src/linux-headers-%{uname_r}' copy
# CONFIG_STACK_VALIDATION=y requires objtool to build external modules
install -vsm 755 tools/objtool/objtool %{buildroot}%{_prefix}/src/linux-headers-%{uname_r}/tools/objtool/
install -vsm 755 tools/objtool/fixdep %{buildroot}%{_prefix}/src/linux-headers-%{uname_r}/tools/objtool/

cp .config %{buildroot}%{_prefix}/src/linux-headers-%{uname_r} # copy .config manually to be where it's expected to be
ln -sf "%{_prefix}/src/linux-headers-%{uname_r}" "%{buildroot}/lib/modules/%{uname_r}/build"
find %{buildroot}/lib/modules -name '*.ko' -print0 | xargs -0 chmod u+x

# disable (JOBS=1) parallel build to fix this issue:
# fixdep: error opening depfile: ./.plugin_cfg80211.o.d: No such file or directory
# Linux version that was affected is 4.4.26
make -C tools JOBS=1 DESTDIR=%{buildroot} prefix=%{_prefix} perf_install

%triggerin -- initramfs
mkdir -p %{_localstatedir}/lib/rpm-state/initramfs/pending
touch %{_localstatedir}/lib/rpm-state/initramfs/pending/%{uname_r}
echo "initrd generation of kernel %{uname_r} will be triggered later" >&2

%triggerun -- initramfs
rm -rf %{_localstatedir}/lib/rpm-state/initramfs/pending/%{uname_r}
rm -rf /boot/initrd.img-%{uname_r}
echo "initrd of kernel %{uname_r} removed" >&2

%postun
if [ ! -e /boot/mariner.cfg ]
then
     ls /boot/linux-*.cfg 1> /dev/null 2>&1
     if [ $? -eq 0 ]
     then
          list=`ls -tu /boot/linux-*.cfg | head -n1`
          test -n "$list" && ln -sf "$list" /boot/mariner.cfg
     fi
fi

%post
/sbin/depmod -a %{uname_r}
ln -sf linux-%{uname_r}.cfg /boot/mariner.cfg

%post oprofile
/sbin/depmod -a %{uname_r}

%files
%defattr(-,root,root)
%license COPYING
/boot/System.map-%{uname_r}
/boot/config-%{uname_r}
/boot/vmlinuz-%{uname_r}
/boot/.vmlinuz-%{uname_r}.hmac
%config(noreplace) /boot/linux-%{uname_r}.cfg
%config %{_localstatedir}/lib/initramfs/kernel/%{uname_r}
%defattr(0644,root,root)
/lib/modules/%{uname_r}/*
/lib/modules/%{uname_r}/.vmlinuz.hmac
%exclude /lib/modules/%{uname_r}/build
%exclude /lib/modules/%{uname_r}/kernel/drivers/gpu
%exclude /lib/modules/%{uname_r}/kernel/sound
%exclude /lib/modules/%{uname_r}/kernel/arch/x86/oprofile/

%files docs
%defattr(-,root,root)
%{_defaultdocdir}/linux-%{uname_r}/*

%files devel
%defattr(-,root,root)
/lib/modules/%{uname_r}/build
%{_prefix}/src/linux-headers-%{uname_r}

%files oprofile
%defattr(-,root,root)
/lib/modules/%{uname_r}/kernel/arch/x86/oprofile/

%files tools
%defattr(-,root,root)
%{_libexecdir}
%exclude %{_libdir}/debug
%{_lib64}/traceevent
%{_bindir}
%{_sysconfdir}/bash_completion.d/*
%{_datadir}/perf-core/strace/groups/file
%{_datadir}/perf-core/strace/groups/string
%{_docdir}/*
%{_libdir}/perf/examples/bpf/*
%{_libdir}/perf/include/bpf/*

%changelog
<<<<<<< HEAD
=======
* Tue Jun 22 2021 Suresh Babu Chalamalasetty <schalam@microsoft.com> - 5.10.42.1-3
- Enable CONFIG_IOSCHED_BFQ and CONFIG_BFQ_GROUP_IOSCHED configs

* Wed Jun 16 2021 Chris Co <chrco@microsoft.com> - 5.10.42.1-2
- Enable CONFIG_CROSS_MEMORY_ATTACH

>>>>>>> c6f8ce39
* Tue Jun 08 2021 Rachel Menge <rachelmenge@microsoft.com> - 5.10.42.1-1
- Update source to 5.10.42.1

* Thu Jun 03 2021 Rachel Menge <rachelmenge@microsoft.com> - 5.10.37.1-2
- Bump release number to match kernel release

* Fri May 28 2021 Rachel Menge <rachelmenge@microsoft.com> - 5.10.37.1-1
- Update source to 5.10.37.1

* Thu May 27 2021 Chris Co <chrco@microsoft.com> - 5.10.32.1-7
- Set lockdown=integrity by default

* Wed May 26 2021 Chris Co <chrco@microsoft.com> - 5.10.32.1-6
- Add Mariner cert into the trusted kernel keyring

* Tue May 25 2021 Daniel Mihai <dmihai@microsoft.com> - 5.10.32.1-5
- Bump release number to match kernel release

* Thu May 20 2021 Nicolas Ontiveros <niontive@microsoft.com> - 5.10.32.1-4
- Bump release number to match kernel-signed update

* Tue May 17 2021 Andrew Phelps <anphel@microsoft.com> - 5.10.32.1-3
- Update CONFIG_LD_VERSION for binutils 2.36.1
- Remove build-id match check

* Thu May 13 2021 Rachel Menge <rachelmenge@microsoft.com> - 5.10.32.1-2
- Bump release number to match kernel release

* Mon May 03 2021 Rachel Menge <rachelmenge@microsoft.com> - 5.10.32.1-1
- Update source to 5.10.32.1

* Thu Apr 22 2021 Chris Co <chrco@microsoft.com> - 5.10.28.1-4
- Bump release number to match kernel release

* Mon Apr 19 2021 Chris Co <chrco@microsoft.com> - 5.10.28.1-3
- Bump release number to match kernel-signed update

* Thu Apr 15 2021 Rachel Menge <rachelmenge@microsoft.com> - 5.10.28.1-2
- Update to kernel release 5.10.28.1-2

* Thu Apr 08 2021 Chris Co <chrco@microsoft.com> - 5.10.28.1-1
- Update source to 5.10.28.1
- Update uname_r define to match the new value derived from the source

* Thu Mar 18 2021 Chris Co <chrco@microsoft.com> - 5.10.21.1-2
- Enable CONFIG_FANOTIFY_ACCESS_PERMISSIONS

* Thu Mar 11 2021 Chris Co <chrco@microsoft.com> - 5.10.21.1-1
- Update source to 5.10.21.1

* Fri Mar 05 2021 Chris Co <chrco@microsoft.com> - 5.10.13.1-2
- Enable kernel lockdown config

* Thu Feb 18 2021 Chris Co <chrco@microsoft.com> - 5.10.13.1-1
- Update source to 5.10.13.1
- Remove CONFIG_GCC_PLUGIN_RANDSTRUCT

* Thu Feb 11 2021 Nicolas Ontiveros <niontive@microsoft.com> - 5.4.91-4
- Add configs to enable tcrypt in FIPS mode

* Tue Feb 09 2021 Nicolas Ontiveros <niontive@microsoft.com> - 5.4.91-3
- Use OpenSSL to perform HMAC calc

* Thu Jan 28 2021 Nicolas Ontiveros <niontive@microsoft.com> - 5.4.91-2
- Add configs for userspace crypto support
- HMAC calc the kernel for FIPS

* Wed Jan 20 2021 Chris Co <chrco@microsoft.com> - 5.4.91-1
- Update source to 5.4.91

* Mon Dec 28 2020 Nicolas Ontiveros <niontive@microsoft.com> - 5.4.83-2
- Update to kernel release 5.4.83-2

* Tue Dec 15 2020 Henry Beberman <henry.beberman@microsoft.com> - 5.4.83-1
- Update source to 5.4.83

* Fri Dec 04 2020 Chris Co <chrco@microsoft.com> - 5.4.81-1
- Update source to 5.4.81

* Mon Oct 26 2020 Chris Co <chrco@microsoft.com> - 5.4.72-1
- Update source to 5.4.72
- Add license file
- Lint spec

* Wed Sep 30 2020 Emre Girgin <mrgirgin@microsoft.com> - 5.4.51-4
- Update postun script to deal with removal in case of another installed kernel.

* Thu Sep 03 2020 Daniel McIlvaney <damcilva@microsoft.com> - 5.4.51-3
- Add code to check for missing config flags in the checked in configs

* Tue Sep 01 2020 Chris Co <chrco@microsoft.com> - 5.4.51-2
- Update source hash

* Wed Aug 19 2020 Chris Co <chrco@microsoft.com> - 5.4.51-1
- Update source to 5.4.51
- Remove signed subpackage
- Enable DXGKRNL config

* Fri Aug 07 2020 Mateusz Malisz <mamalisz@microsoft.com> - 5.4.42-6
- Add crashkernel=128M to kernel cmdline

* Tue Aug 04 2020 Pawel Winogrodzki <pawelwi@microsoft.com> - 5.4.42-5
- Updating "KBUILD_BUILD_VERSION" and "KBUILD_BUILD_HOST" with correct
  distribution name.

* Mon Jul 06 2020 Chris Co <chrco@microsoft.com> - 5.4.42-4
- Add NVMe and Mellanox driver configs

* Wed Jun 24 2020 Chris Co <chrco@microsoft.com> - 5.4.42-3
- Add CONFIG_VETH=y to support virtual ethernet pair device

* Mon Jun 22 2020 Chris Co <chrco@microsoft.com> - 5.4.42-2
- Add kernel-hyperv-secure subpackage and macros for adding offline signed kernels

* Fri Jun 12 2020 Chris Co <chrco@microsoft.com> - 5.4.42-1
- Update source to 5.4.42

* Thu Jun 11 2020 Chris Co <chrco@microsoft.com> - 5.4.23-12
- Enable PAGE_POISONING configs
- Enable RANDOM_TRUST_CPU config
- Clean up spec file entries

* Mon Jun 01 2020 Nicolas Ontiveros <niontive@microsoft.com> - 5.4.23-11
- Add CONFIG_CRYPTO_XTS=y to config.

* Sun May 31 2020 Daniel Mihai <dmihai@microsoft.com> - 5.4.23-10
- Add CONFIG_ATA_PIIX, required for Hyper-V Gen1 DVD drive.

* Tue May 26 2020 Daniel Mihai <dmihai@microsoft.com> - 5.4.23-9
- Disabled Reliable Datagram Sockets protocol (CONFIG_RDS).

* Fri May 22 2020 Emre Girgin <mrgirgin@microsoft.com> - 5.4.23-8
- Change /boot directory permissions to 600.

* Thu May 21 2020 Daniel Mihai <dmihai@microsoft.com> - 5.4.23-7
- Picked-up fixes from kernel.spec.
- Updated kernel config.

* Wed May 06 2020 Emre Girgin <mrgirgin@microsoft.com> - 5.4.23-6
- Renaming Linux-PAM to pam.
- Update URL to use https.

* Thu Apr 30 2020 Chris Co <chrco@microsoft.com> - 5.4.23-5
- Add hyper-v optimized config and build steps

* Tue Apr 14 2020 Emre Girgin <mrgirgin@microsoft.com> - 5.4.23-4
- Remove linux-aws and linux-esx references.
- Remove kat_build usage.
- Remove ENA module.

* Fri Apr 10 2020 Emre Girgin <mrgirgin@microsoft.com> - 5.4.23-3
- Remove xml-security-c dependency.

* Wed Apr 08 2020 Nicolas Ontiveros <niontive@microsoft.com> - 5.4.23-2
- Remove toybox and only use coreutils for requires.

* Tue Dec 10 2019 Chris Co <chrco@microsoft.com> - 5.4.23-1
- Update to Microsoft Linux Kernel 5.4.23
- Remove patches
- Update ENA module to 2.1.2 to work with Linux 5.4.23
- Remove xr module
- Remove Xen tmem module from dracut module list to fix initramfs creation
- Add patch to fix missing trans_pgd header in aarch64 build

* Fri Oct 11 2019 Henry Beberman <hebeberm@microsoft.com> - 4.19.52-8
- Enable Hyper-V TPM in config

* Tue Sep 03 2019 Mateusz Malisz <mamalisz@microsoft.com> - 4.19.52-7
- Initial CBL-Mariner import from Photon (license: Apache2).

* Thu Jul 25 2019 Keerthana K <keerthanak@vmware.com> - 4.19.52-6
- Fix postun scriplet.

* Thu Jul 11 2019 Keerthana K <keerthanak@vmware.com> - 4.19.52-5
- Enable kernel configs necessary for BPF Compiler Collection (BCC).

* Wed Jul 10 2019 Srivatsa S. Bhat (VMware) <srivatsa@csail.mit.edu> 4.19.52-4
- Deprecate linux-aws-tools in favor of linux-tools.

* Tue Jul 02 2019 Alexey Makhalov <amakhalov@vmware.com> - 4.19.52-3
- Fix 9p vsock 16bit port issue.

* Thu Jun 20 2019 Tapas Kundu <tkundu@vmware.com> - 4.19.52-2
- Enabled CONFIG_I2C_CHARDEV to support lm-sensors

* Mon Jun 17 2019 Srivatsa S. Bhat (VMware) <srivatsa@csail.mit.edu> 4.19.52-1
- Update to version 4.19.52
- Fix CVE-2019-12456, CVE-2019-12379, CVE-2019-12380, CVE-2019-12381,
- CVE-2019-12382, CVE-2019-12378, CVE-2019-12455

* Tue May 28 2019 Srivatsa S. Bhat (VMware) <srivatsa@csail.mit.edu> 4.19.40-3
- Change default I/O scheduler to 'deadline' to fix performance issue.

* Tue May 14 2019 Keerthana K <keerthanak@vmware.com> - 4.19.40-2
- Fix to parse through /boot folder and update symlink (/boot/photon.cfg) if
- mulitple kernels are installed and current linux kernel is removed.

* Tue May 07 2019 Ajay Kaher <akaher@vmware.com> - 4.19.40-1
- Update to version 4.19.40

* Thu Apr 11 2019 Srivatsa S. Bhat (VMware) <srivatsa@csail.mit.edu> 4.19.32-3
- Update config_aarch64 to fix ARM64 build.

* Fri Mar 29 2019 Srivatsa S. Bhat (VMware) <srivatsa@csail.mit.edu> 4.19.32-2
- Fix CVE-2019-10125

* Wed Mar 27 2019 Srivatsa S. Bhat (VMware) <srivatsa@csail.mit.edu> 4.19.32-1
- Update to version 4.19.32

* Thu Mar 14 2019 Srivatsa S. Bhat (VMware) <srivatsa@csail.mit.edu> 4.19.29-1
- Update to version 4.19.29

* Tue Mar 05 2019 Ajay Kaher <akaher@vmware.com> - 4.19.26-1
- Update to version 4.19.26

* Thu Feb 21 2019 Him Kalyan Bordoloi <bordoloih@vmware.com> - 4.19.15-3
- Fix CVE-2019-8912

* Thu Jan 24 2019 Alexey Makhalov <amakhalov@vmware.com> - 4.19.15-2
- Add WiFi (ath10k), sensors (i2c,spi), usb support for NXP LS1012A board.

* Tue Jan 15 2019 Srivatsa S. Bhat (VMware) <srivatsa@csail.mit.edu> 4.19.15-1
- Update to version 4.19.15

* Fri Jan 11 2019 Srinidhi Rao <srinidhir@vmware.com> - 4.19.6-7
- Add Network support for NXP LS1012A board.

* Wed Jan 09 2019 Ankit Jain <ankitja@vmware.com> - 4.19.6-6
- Enable following for x86_64 and aarch64:
-  Enable Kernel Address Space Layout Randomization.
-  Enable CONFIG_SECURITY_NETWORK_XFRM

* Fri Jan 04 2019 Srivatsa S. Bhat (VMware) <srivatsa@csail.mit.edu> 4.19.6-5
- Enable AppArmor by default.

* Wed Jan 02 2019 Alexey Makhalov <amakhalov@vmware.com> - 4.19.6-4
- .config: added Compulab fitlet2 device drivers
- .config_aarch64: added gpio sysfs support
- renamed -sound to -drivers-sound

* Tue Jan 01 2019 Ajay Kaher <akaher@vmware.com> - 4.19.6-3
- .config: Enable CONFIG_PCI_HYPERV driver

* Wed Dec 19 2018 Srinidhi Rao <srinidhir@vmware.com> - 4.19.6-2
- Add NXP LS1012A support.

* Mon Dec 10 2018 Srivatsa S. Bhat (VMware) <srivatsa@csail.mit.edu> 4.19.6-1
- Update to version 4.19.6

* Fri Dec 07 2018 Alexey Makhalov <amakhalov@vmware.com> - 4.19.1-3
- .config: added qmi wwan module

* Mon Nov 12 2018 Ajay Kaher <akaher@vmware.com> - 4.19.1-2
- Fix config_aarch64 for 4.19.1

* Mon Nov 05 2018 Srivatsa S. Bhat (VMware) <srivatsa@csail.mit.edu> 4.19.1-1
- Update to version 4.19.1

* Tue Oct 16 2018 Him Kalyan Bordoloi <bordoloih@vmware.com> - 4.18.9-5
- Change in config to enable drivers for zigbee and GPS

* Fri Oct 12 2018 Ajay Kaher <akaher@vmware.com> - 4.18.9-4
- Enable LAN78xx for aarch64 rpi3

* Fri Oct 5 2018 Ajay Kaher <akaher@vmware.com> - 4.18.9-3
- Fix config_aarch64 for 4.18.9
- Add module.lds for aarch64

* Wed Oct 03 2018 Srivatsa S. Bhat <srivatsa@csail.mit.edu> 4.18.9-2
- Use updated steal time accounting patch.
- .config: Enable CONFIG_CPU_ISOLATION and a few networking options
- that got accidentally dropped in the last update.

* Mon Oct 1 2018 Srivatsa S. Bhat <srivatsa@csail.mit.edu> 4.18.9-1
- Update to version 4.18.9

* Tue Sep 25 2018 Ajay Kaher <akaher@vmware.com> - 4.14.67-2
- Build hang (at make oldconfig) fix in config_aarch64

* Wed Sep 19 2018 Srivatsa S. Bhat <srivatsa@csail.mit.edu> 4.14.67-1
- Update to version 4.14.67

* Tue Sep 18 2018 Srivatsa S. Bhat <srivatsa@csail.mit.edu> 4.14.54-7
- Add rdrand-based RNG driver to enhance kernel entropy.

* Sun Sep 02 2018 Srivatsa S. Bhat <srivatsa@csail.mit.edu> 4.14.54-6
- Add full retpoline support by building with retpoline-enabled gcc.

* Thu Aug 30 2018 Srivatsa S. Bhat <srivatsa@csail.mit.edu> 4.14.54-5
- Apply out-of-tree patches needed for AppArmor.

* Wed Aug 22 2018 Alexey Makhalov <amakhalov@vmware.com> - 4.14.54-4
- Fix overflow kernel panic in rsi driver.
- .config: enable BT stack, enable GPIO sysfs.
- Add Exar USB serial driver.

* Fri Aug 17 2018 Ajay Kaher <akaher@vmware.com> - 4.14.54-3
- Enabled USB PCI in config_aarch64
- Build hang (at make oldconfig) fix in config_aarch64

* Thu Jul 19 2018 Alexey Makhalov <amakhalov@vmware.com> - 4.14.54-2
- .config: usb_serial_pl2303=m,wlan=y,can=m,gpio=y,pinctrl=y,iio=m

* Mon Jul 09 2018 Him Kalyan Bordoloi <bordoloih@vmware.com> - 4.14.54-1
- Update to version 4.14.54

* Fri Jan 26 2018 Alexey Makhalov <amakhalov@vmware.com> - 4.14.8-2
- Added vchiq entry to rpi3 dts
- Added dtb-rpi3 subpackage

* Fri Dec 22 2017 Alexey Makhalov <amakhalov@vmware.com> - 4.14.8-1
- Version update

* Wed Dec 13 2017 Alexey Makhalov <amakhalov@vmware.com> - 4.9.66-4
- KAT build support

* Thu Dec 07 2017 Alexey Makhalov <amakhalov@vmware.com> - 4.9.66-3
- Aarch64 support

* Tue Dec 05 2017 Alexey Makhalov <amakhalov@vmware.com> - 4.9.66-2
- Sign and compress modules after stripping. fips=1 requires signed modules

* Mon Dec 04 2017 Srivatsa S. Bhat <srivatsa@csail.mit.edu> 4.9.66-1
- Version update

* Tue Nov 21 2017 Srivatsa S. Bhat <srivatsa@csail.mit.edu> 4.9.64-1
- Version update

* Mon Nov 06 2017 Srivatsa S. Bhat <srivatsa@csail.mit.edu> 4.9.60-1
- Version update

* Wed Oct 11 2017 Srivatsa S. Bhat <srivatsa@csail.mit.edu> 4.9.53-3
- Add patch "KVM: Don't accept obviously wrong gsi values via
    KVM_IRQFD" to fix CVE-2017-1000252.

* Tue Oct 10 2017 Alexey Makhalov <amakhalov@vmware.com> - 4.9.53-2
- Build hang (at make oldconfig) fix.

* Thu Oct 05 2017 Srivatsa S. Bhat <srivatsa@csail.mit.edu> 4.9.53-1
- Version update

* Mon Oct 02 2017 Srivatsa S. Bhat <srivatsa@csail.mit.edu> 4.9.52-3
- Allow privileged CLONE_NEWUSER from nested user namespaces.

* Mon Oct 02 2017 Srivatsa S. Bhat <srivatsa@csail.mit.edu> 4.9.52-2
- Fix CVE-2017-11472 (ACPICA: Namespace: fix operand cache leak)

* Mon Oct 02 2017 Srivatsa S. Bhat <srivatsa@csail.mit.edu> 4.9.52-1
- Version update

* Mon Sep 18 2017 Alexey Makhalov <amakhalov@vmware.com> - 4.9.47-2
- Requires coreutils or toybox

* Mon Sep 04 2017 Alexey Makhalov <amakhalov@vmware.com> - 4.9.47-1
- Fix CVE-2017-11600

* Tue Aug 22 2017 Anish Swaminathan <anishs@vmware.com> - 4.9.43-2
- Add missing xen block drivers

* Mon Aug 14 2017 Alexey Makhalov <amakhalov@vmware.com> - 4.9.43-1
- Version update
- [feature] new sysctl option unprivileged_userns_clone

* Wed Aug 09 2017 Alexey Makhalov <amakhalov@vmware.com> - 4.9.41-2
- Fix CVE-2017-7542
- [bugfix] Added ccm,gcm,ghash,lzo crypto modules to avoid
    panic on modprobe tcrypt

* Mon Aug 07 2017 Alexey Makhalov <amakhalov@vmware.com> - 4.9.41-1
- Version update

* Fri Aug 04 2017 Bo Gan <ganb@vmware.com> - 4.9.38-6
- Fix initramfs triggers

* Tue Aug 01 2017 Anish Swaminathan <anishs@vmware.com> - 4.9.38-5
- Allow some algorithms in FIPS mode
- Reverts 284a0f6e87b0721e1be8bca419893902d9cf577a and backports
- bcf741cb779283081db47853264cc94854e7ad83 in the kernel tree
- Enable additional NF features

* Fri Jul 21 2017 Anish Swaminathan <anishs@vmware.com> - 4.9.38-4
- Add patches in Hyperv codebase

* Fri Jul 21 2017 Anish Swaminathan <anishs@vmware.com> - 4.9.38-3
- Add missing hyperv drivers

* Thu Jul 20 2017 Alexey Makhalov <amakhalov@vmware.com> - 4.9.38-2
- Disable scheduler beef up patch

* Tue Jul 18 2017 Alexey Makhalov <amakhalov@vmware.com> - 4.9.38-1
- Fix CVE-2017-11176 and CVE-2017-10911

* Mon Jul 03 2017 Xiaolin Li <xiaolinl@vmware.com> - 4.9.34-3
- Add libdnet-devel, kmod-devel and libmspack-devel to BuildRequires

* Thu Jun 29 2017 Divya Thaluru <dthaluru@vmware.com> - 4.9.34-2
- Added obsolete for deprecated linux-dev package

* Wed Jun 28 2017 Alexey Makhalov <amakhalov@vmware.com> - 4.9.34-1
- [feature] 9P FS security support
- [feature] DM Delay target support
- Fix CVE-2017-1000364 ("stack clash") and CVE-2017-9605

* Thu Jun 8 2017 Alexey Makhalov <amakhalov@vmware.com> - 4.9.31-1
- Fix CVE-2017-8890, CVE-2017-9074, CVE-2017-9075, CVE-2017-9076
    CVE-2017-9077 and CVE-2017-9242
- [feature] IPV6 netfilter NAT table support

* Fri May 26 2017 Alexey Makhalov <amakhalov@vmware.com> - 4.9.30-1
- Added ENA driver for AMI
- Fix CVE-2017-7487 and CVE-2017-9059

* Wed May 17 2017 Vinay Kulkarni <kulkarniv@vmware.com> - 4.9.28-2
- Enable IPVLAN module.

* Tue May 16 2017 Alexey Makhalov <amakhalov@vmware.com> - 4.9.28-1
- Version update

* Wed May 10 2017 Alexey Makhalov <amakhalov@vmware.com> - 4.9.27-1
- Version update

* Sun May 7 2017 Alexey Makhalov <amakhalov@vmware.com> - 4.9.26-1
- Version update
- Removed version suffix from config file name

* Thu Apr 27 2017 Bo Gan <ganb@vmware.com> - 4.9.24-2
- Support dynamic initrd generation

* Tue Apr 25 2017 Alexey Makhalov <amakhalov@vmware.com> - 4.9.24-1
- Fix CVE-2017-6874 and CVE-2017-7618.
- Fix audit-devel BuildRequires.
- .config: build nvme and nvme-core in kernel.

* Mon Mar 6 2017 Alexey Makhalov <amakhalov@vmware.com> - 4.9.13-2
- .config: NSX requirements for crypto and netfilter

* Tue Feb 28 2017 Alexey Makhalov <amakhalov@vmware.com> - 4.9.13-1
- Update to linux-4.9.13 to fix CVE-2017-5986 and CVE-2017-6074

* Thu Feb 09 2017 Alexey Makhalov <amakhalov@vmware.com> - 4.9.9-1
- Update to linux-4.9.9 to fix CVE-2016-10153, CVE-2017-5546,
    CVE-2017-5547, CVE-2017-5548 and CVE-2017-5576.
- .config: added CRYPTO_FIPS support.

* Tue Jan 10 2017 Alexey Makhalov <amakhalov@vmware.com> - 4.9.2-1
- Update to linux-4.9.2 to fix CVE-2016-10088
- Move linux-tools.spec to linux.spec as -tools subpackage

* Mon Dec 19 2016 Xiaolin Li <xiaolinl@vmware.com> - 4.9.0-2
- BuildRequires Linux-PAM-devel

* Mon Dec 12 2016 Alexey Makhalov <amakhalov@vmware.com> - 4.9.0-1
- Update to linux-4.9.0
- Add paravirt stolen time accounting feature (from linux-esx),
    but disable it by default (no-vmw-sta cmdline parameter)

* Thu Dec  8 2016 Alexey Makhalov <amakhalov@vmware.com> - 4.4.35-3
- net-packet-fix-race-condition-in-packet_set_ring.patch
    to fix CVE-2016-8655

* Wed Nov 30 2016 Alexey Makhalov <amakhalov@vmware.com> - 4.4.35-2
- Expand `uname -r` with release number
- Check for build-id matching
- Added syscalls tracing support
- Compress modules

* Mon Nov 28 2016 Alexey Makhalov <amakhalov@vmware.com> - 4.4.35-1
- Update to linux-4.4.35
- vfio-pci-fix-integer-overflows-bitmask-check.patch
    to fix CVE-2016-9083

* Tue Nov 22 2016 Alexey Makhalov <amakhalov@vmware.com> - 4.4.31-4
- net-9p-vsock.patch

* Thu Nov 17 2016 Alexey Makhalov <amakhalov@vmware.com> - 4.4.31-3
- tty-prevent-ldisc-drivers-from-re-using-stale-tty-fields.patch
    to fix CVE-2015-8964

* Tue Nov 15 2016 Alexey Makhalov <amakhalov@vmware.com> - 4.4.31-2
- .config: add cgrup_hugetlb support
- .config: add netfilter_xt_{set,target_ct} support
- .config: add netfilter_xt_match_{cgroup,ipvs} support

* Thu Nov 10 2016 Alexey Makhalov <amakhalov@vmware.com> - 4.4.31-1
- Update to linux-4.4.31

* Fri Oct 21 2016 Alexey Makhalov <amakhalov@vmware.com> - 4.4.26-1
- Update to linux-4.4.26

* Wed Oct 19 2016 Alexey Makhalov <amakhalov@vmware.com> - 4.4.20-6
- net-add-recursion-limit-to-GRO.patch
- scsi-arcmsr-buffer-overflow-in-arcmsr_iop_message_xfer.patch

* Tue Oct 18 2016 Alexey Makhalov <amakhalov@vmware.com> - 4.4.20-5
- ipip-properly-mark-ipip-GRO-packets-as-encapsulated.patch
- tunnels-dont-apply-GRO-to-multiple-layers-of-encapsulation.patch

* Mon Oct  3 2016 Alexey Makhalov <amakhalov@vmware.com> - 4.4.20-4
- Package vmlinux with PROGBITS sections in -debuginfo subpackage

* Tue Sep 27 2016 Alexey Makhalov <amakhalov@vmware.com> - 4.4.20-3
- .config: CONFIG_IP_SET_HASH_{IPMARK,MAC}=m

* Tue Sep 20 2016 Alexey Makhalov <amakhalov@vmware.com> - 4.4.20-2
- Add -release number for /boot/* files
- Use initrd.img with version and release number
- Rename -dev subpackage to -devel

* Wed Sep  7 2016 Alexey Makhalov <amakhalov@vmware.com> - 4.4.20-1
- Update to linux-4.4.20
- apparmor-fix-oops-validate-buffer-size-in-apparmor_setprocattr.patch
- keys-fix-asn.1-indefinite-length-object-parsing.patch

* Thu Aug 25 2016 Alexey Makhalov <amakhalov@vmware.com> - 4.4.8-11
- vmxnet3 patches to bumpup a version to 1.4.8.0

* Wed Aug 10 2016 Alexey Makhalov <amakhalov@vmware.com> - 4.4.8-10
- Added VSOCK-Detach-QP-check-should-filter-out-non-matching-QPs.patch
- .config: pmem hotplug + ACPI NFIT support
- .config: enable EXPERT mode, disable UID16 syscalls

* Thu Jul 07 2016 Alexey Makhalov <amakhalov@vmware.com> - 4.4.8-9
- .config: pmem + fs_dax support

* Fri Jun 17 2016 Alexey Makhalov <amakhalov@vmware.com> - 4.4.8-8
- patch: e1000e-prevent-div-by-zero-if-TIMINCA-is-zero.patch
- .config: disable rt group scheduling - not supported by systemd

* Wed Jun 15 2016 Harish Udaiya Kumar <hudaiyakumar@vmware.com> - 4.4.8-7
- fixed the capitalization for - System.map

* Thu May 26 2016 Alexey Makhalov <amakhalov@vmware.com> - 4.4.8-6
- patch: REVERT-sched-fair-Beef-up-wake_wide.patch

* Tue May 24 2016 Priyesh Padmavilasom <ppadmavilasom@vmware.com> - 4.4.8-5
- GA - Bump release of all rpms

* Mon May 23 2016 Harish Udaiya Kumar <hudaiyakumar@vmware.com> - 4.4.8-4
- Fixed generation of debug symbols for kernel modules & vmlinux.

* Mon May 23 2016 Divya Thaluru <dthaluru@vmware.com> - 4.4.8-3
- Added patches to fix CVE-2016-3134, CVE-2016-3135

* Wed May 18 2016 Harish Udaiya Kumar <hudaiyakumar@vmware.com> - 4.4.8-2
- Enabled CONFIG_UPROBES in config as needed by ktap

* Wed May 04 2016 Alexey Makhalov <amakhalov@vmware.com> - 4.4.8-1
- Update to linux-4.4.8
- Added net-Drivers-Vmxnet3-set-... patch

* Tue May 03 2016 Vinay Kulkarni <kulkarniv@vmware.com> - 4.2.0-27
- Compile Intel GigE and VMXNET3 as part of kernel.

* Thu Apr 28 2016 Nick Shi <nshi@vmware.com> - 4.2.0-26
- Compile cramfs.ko to allow mounting cramfs image

* Tue Apr 12 2016 Vinay Kulkarni <kulkarniv@vmware.com> - 4.2.0-25
- Revert network interface renaming disable in kernel.

* Tue Mar 29 2016 Alexey Makhalov <amakhalov@vmware.com> - 4.2.0-24
- Support kmsg dumping to vmware.log on panic
- sunrpc: xs_bind uses ip_local_reserved_ports

* Mon Mar 28 2016 Harish Udaiya Kumar <hudaiyakumar@vmware.com> - 4.2.0-23
- Enabled Regular stack protection in Linux kernel in config

* Thu Mar 17 2016 Harish Udaiya Kumar <hudaiyakumar@vmware.com> - 4.2.0-22
- Restrict the permissions of the /boot/System.map-X file

* Fri Mar 04 2016 Alexey Makhalov <amakhalov@vmware.com> - 4.2.0-21
- Patch: SUNRPC: Do not reuse srcport for TIME_WAIT socket.

* Wed Mar 02 2016 Alexey Makhalov <amakhalov@vmware.com> - 4.2.0-20
- Patch: SUNRPC: Ensure that we wait for connections to complete
    before retrying

* Fri Feb 26 2016 Alexey Makhalov <amakhalov@vmware.com> - 4.2.0-19
- Disable watchdog under VMware hypervisor.

* Thu Feb 25 2016 Alexey Makhalov <amakhalov@vmware.com> - 4.2.0-18
- Added rpcsec_gss_krb5 and nfs_fscache

* Mon Feb 22 2016 Alexey Makhalov <amakhalov@vmware.com> - 4.2.0-17
- Added sysctl param to control weighted_cpuload() behavior

* Thu Feb 18 2016 Divya Thaluru <dthaluru@vmware.com> - 4.2.0-16
- Disabling network renaming

* Sun Feb 14 2016 Alexey Makhalov <amakhalov@vmware.com> - 4.2.0-15
- veth patch: don’t modify ip_summed

* Thu Feb 11 2016 Alexey Makhalov <amakhalov@vmware.com> - 4.2.0-14
- Full tickless -> idle tickless + simple CPU time accounting
- SLUB -> SLAB
- Disable NUMA balancing
- Disable stack protector
- No build_forced no-CBs CPUs
- Disable Expert configuration mode
- Disable most of debug features from 'Kernel hacking'

* Mon Feb 08 2016 Alexey Makhalov <amakhalov@vmware.com> - 4.2.0-13
- Double tcp_mem limits, patch is added.

* Wed Feb 03 2016 Anish Swaminathan <anishs@vmware.com> -  4.2.0-12
- Fixes for CVE-2015-7990/6937 and CVE-2015-8660.

* Tue Jan 26 2016 Anish Swaminathan <anishs@vmware.com> - 4.2.0-11
- Revert CONFIG_HZ=250

* Fri Jan 22 2016 Alexey Makhalov <amakhalov@vmware.com> - 4.2.0-10
- Fix for CVE-2016-0728

* Wed Jan 13 2016 Alexey Makhalov <amakhalov@vmware.com> - 4.2.0-9
- CONFIG_HZ=250

* Tue Jan 12 2016 Mahmoud Bassiouny <mbassiouny@vmware.com> - 4.2.0-8
- Remove rootfstype from the kernel parameter.

* Mon Jan 04 2016 Harish Udaiya Kumar <hudaiyakumar@vmware.com> - 4.2.0-7
- Disabled all the tracing options in kernel config.
- Disabled preempt.
- Disabled sched autogroup.

* Thu Dec 17 2015 Harish Udaiya Kumar <hudaiyakumar@vmware.com> - 4.2.0-6
- Enabled kprobe for systemtap & disabled dynamic function tracing in config

* Fri Dec 11 2015 Harish Udaiya Kumar <hudaiyakumar@vmware.com> - 4.2.0-5
- Added oprofile kernel driver sub-package.

* Fri Nov 13 2015 Mahmoud Bassiouny <mbassiouny@vmware.com> - 4.2.0-4
- Change the linux image directory.

* Wed Nov 11 2015 Harish Udaiya Kumar <hudaiyakumar@vmware.com> - 4.2.0-3
- Added the build essential files in the dev sub-package.

* Mon Nov 09 2015 Vinay Kulkarni <kulkarniv@vmware.com> - 4.2.0-2
- Enable Geneve module support for generic kernel.

* Fri Oct 23 2015 Harish Udaiya Kumar <hudaiyakumar@vmware.com> - 4.2.0-1
- Upgraded the generic linux kernel to version 4.2.0 & and updated timer handling to full tickless mode.

* Tue Sep 22 2015 Harish Udaiya Kumar <hudaiyakumar@vmware.com> - 4.0.9-5
- Added driver support for frame buffer devices and ACPI

* Wed Sep 2 2015 Alexey Makhalov <amakhalov@vmware.com> - 4.0.9-4
- Added mouse ps/2 module.

* Fri Aug 14 2015 Alexey Makhalov <amakhalov@vmware.com> - 4.0.9-3
- Use photon.cfg as a symlink.

* Thu Aug 13 2015 Alexey Makhalov <amakhalov@vmware.com> - 4.0.9-2
- Added environment file(photon.cfg) for grub.

* Wed Aug 12 2015 Sharath George <sharathg@vmware.com> - 4.0.9-1
- Upgrading kernel version.

* Wed Aug 12 2015 Alexey Makhalov <amakhalov@vmware.com> - 3.19.2-5
- Updated OVT to version 10.0.0.
- Rename -gpu-drivers to -drivers-gpu in accordance to directory structure.
- Added -sound package/

* Tue Aug 11 2015 Anish Swaminathan<anishs@vmware.com> - 3.19.2-4
- Removed Requires dependencies.

* Fri Jul 24 2015 Harish Udaiya Kumar <hudaiyakumar@gmail.com> - 3.19.2-3
- Updated the config file to include graphics drivers.

* Mon May 18 2015 Touseef Liaqat <tliaqat@vmware.com> - 3.13.3-2
- Update according to UsrMove.

* Wed Nov 5 2014 Divya Thaluru <dthaluru@vmware.com> - 3.13.3-1
- Initial build. First version<|MERGE_RESOLUTION|>--- conflicted
+++ resolved
@@ -4,11 +4,7 @@
 Summary:        Linux Kernel optimized for Hyper-V
 Name:           kernel-hyperv
 Version:        5.10.42.1
-<<<<<<< HEAD
-Release:        1%{?dist}
-=======
 Release:        3%{?dist}
->>>>>>> c6f8ce39
 License:        GPLv2
 Vendor:         Microsoft Corporation
 Distribution:   Mariner
@@ -271,15 +267,12 @@
 %{_libdir}/perf/include/bpf/*
 
 %changelog
-<<<<<<< HEAD
-=======
 * Tue Jun 22 2021 Suresh Babu Chalamalasetty <schalam@microsoft.com> - 5.10.42.1-3
 - Enable CONFIG_IOSCHED_BFQ and CONFIG_BFQ_GROUP_IOSCHED configs
 
 * Wed Jun 16 2021 Chris Co <chrco@microsoft.com> - 5.10.42.1-2
 - Enable CONFIG_CROSS_MEMORY_ATTACH
 
->>>>>>> c6f8ce39
 * Tue Jun 08 2021 Rachel Menge <rachelmenge@microsoft.com> - 5.10.42.1-1
 - Update source to 5.10.42.1
 
