--- conflicted
+++ resolved
@@ -25,11 +25,7 @@
 Summary:        Access and modify virtual machine disk images
 Name:           libguestfs
 Version:        1.44.0
-<<<<<<< HEAD
-Release:        7%{?dist}
-=======
 Release:        8%{?dist}
->>>>>>> 520bb328
 License:        LGPLv2+
 Vendor:         Microsoft Corporation
 Distribution:   Mariner
@@ -1238,13 +1234,10 @@
 %endif
 
 %changelog
-<<<<<<< HEAD
-=======
 * Thu Sep 01 2022 Andrew Phelps <anphel@microsoft.com> - 1.44.0-8
 - Remove duplicate BR on qemu-img
 - Change runtime requires from qemu-img binary to qemu-img package
 
->>>>>>> 520bb328
 * Mon Aug 22 2022 Olivia Crain <oliviacrain@microsoft.com> - 1.44.0-7
 - Bump release to rebuild against Go 1.18.5
 
