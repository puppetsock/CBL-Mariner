%global security_hardening none
Summary:        Linux Kernel
Name:           kernel
Version:        5.4.51
<<<<<<< HEAD
Release:        11%{?dist}
=======
Release:        6%{?dist}
>>>>>>> 17874ff7
License:        GPLv2
URL:            https://github.com/microsoft/WSL2-Linux-Kernel
Group:          System Environment/Kernel
Vendor:         Microsoft Corporation
Distribution:   Mariner
Source0:        https://github.com/microsoft/WSL2-Linux-Kernel/archive/linux-msft-%{version}.tar.gz
Source1:        config
Source2:        config_aarch64
Patch0:         e1000e-add-support-for-comet-lake.patch

# Kernel CVEs are addressed by moving to a newer version of the stable kernel.
# Since kernel CVEs are filed against the upstream kernel version and not the
# stable kernel version, our automated tooling will still flag the CVE as not
# fixed.
# To indicate a kernel CVE is fixed to our automated tooling, add nopatch files
# but do not apply them as a real patch. Each nopatch file should contain
# information on why the CVE nopatch was applied.
Patch1000:      CVE-2020-8992.nopatch
Patch1001:      CVE-2020-12770.nopatch
Patch1002:      CVE-2020-13143.nopatch
Patch1003:      CVE-2020-11884.nopatch
Patch1004:      CVE-2020-11494.nopatch
Patch1005:      CVE-2020-11565.nopatch
Patch1006:      CVE-2020-12655.nopatch
Patch1007:      CVE-2020-12771.nopatch
Patch1008:      CVE-2020-13974.nopatch
Patch1009:      CVE-2020-15393.nopatch
Patch1010:      CVE-2020-8647.nopatch
Patch1011:      CVE-2020-8648.nopatch
Patch1012:      CVE-2020-8649.nopatch
Patch1013:      CVE-2020-9383.nopatch
Patch1014:      CVE-2020-11725.nopatch
Patch1015:      CVE-2020-10757.nopatch
Patch1016:      CVE-2020-12653.nopatch
Patch1017:      CVE-2020-12657.nopatch
Patch1018:      CVE-2010-3865.nopatch
Patch1019:      CVE-2020-11668.nopatch
Patch1020:      CVE-2020-12654.nopatch
Patch1021:      CVE-2020-24394.nopatch
Patch1022:      CVE-2020-8428.nopatch

BuildRequires:  bc
BuildRequires:  diffutils
BuildRequires:  kbd
BuildRequires:  kmod-devel
BuildRequires:  glib-devel
BuildRequires:  xerces-c-devel
BuildRequires:  libdnet-devel
BuildRequires:  libmspack-devel
BuildRequires:  pam-devel
BuildRequires:  openssl-devel
BuildRequires:  procps-ng-devel
BuildRequires:  audit-devel
Requires:       filesystem kmod
Requires(post): coreutils
Requires(postun): coreutils
%define uname_r %{version}-%{release}
%ifarch x86_64
%define arch x86_64
%define archdir x86
%endif

%ifarch aarch64
%define arch arm64
%define archdir arm64
%endif

# When updating the config files it is important to sanitize them.
# Steps for updating a config file:
#  1. Extract the linux sources into a folder
#  2. Add the current config file to the folder
#  3. Run `make menuconfig` to edit the file (Manually editing is not recommended)
#  4. Save the config file
#  5. Copy the config file back into the kernel spec folder
#  6. Revert any undesired changes (GCC related changes, etc)
#  8. Build the kernel package
#  9. Apply the changes listed in the log file (if any) to the config file
#  10. Verify the rest of the config file looks ok
# If there are significant changes to the config file, disable the config check and build the
# kernel rpm. The final config file is included in /boot in the rpm.

%description
The kernel package contains the Linux kernel.

%package devel
Summary:        Kernel Dev
Group:          System Environment/Kernel
Obsoletes:      linux-dev
Requires:       %{name} = %{version}-%{release}
Requires:       python3 gawk
%description devel
This package contains the Linux kernel dev files

%package drivers-sound
Summary:        Kernel Sound modules
Group:          System Environment/Kernel
Requires:       %{name} = %{version}-%{release}
%description drivers-sound
This package contains the Linux kernel sound support

%package docs
Summary:        Kernel docs
Group:          System Environment/Kernel
Requires:       python3
%description docs
This package contains the Linux kernel doc files

%ifarch x86_64
%package oprofile
Summary:        Kernel driver for oprofile, a statistical profiler for Linux systems
Group:          System Environment/Kernel
Requires:       %{name} = %{version}-%{release}
%description oprofile
Kernel driver for oprofile, a statistical profiler for Linux systems
%endif

%package tools
Summary:        This package contains the 'perf' performance analysis tools for Linux kernel
Group:          System/Tools
Requires:       %{name} = %{version}-%{release}
Requires:       audit
%description tools
This package contains the 'perf' performance analysis tools for Linux kernel.

%prep
%setup -q -n WSL2-Linux-Kernel-linux-msft-%{version}

%patch0 -p1

%build
make mrproper

%ifarch x86_64
cp %{SOURCE1} .config
%endif

%ifarch aarch64
cp %{SOURCE2} .config
%endif

cp .config current_config
sed -i 's/CONFIG_LOCALVERSION=""/CONFIG_LOCALVERSION="-%{release}"/' .config
make LC_ALL=  ARCH=%{arch} oldconfig

# Verify the config files match
cp .config new_config
sed -i 's/CONFIG_LOCALVERSION=".*"/CONFIG_LOCALVERSION=""/' new_config
diff --unified new_config current_config > config_diff || true
if [ -s config_diff ]; then
    printf "\n\n\n\n\n\n\n\n"
    cat config_diff
    printf "\n\n\n\n\n\n\n\n"
    echo "Config file has unexpected changes"
    echo "Update config file to set changed values explicitly"

#  (DISABLE THIS IF INTENTIONALLY UPDATING THE CONFIG FILE)
    exit 1
fi

make VERBOSE=1 KBUILD_BUILD_VERSION="1" KBUILD_BUILD_HOST="CBL-Mariner" ARCH=%{arch} %{?_smp_mflags}
make -C tools perf

%define __modules_install_post \
for MODULE in `find %{buildroot}/lib/modules/%{uname_r} -name *.ko` ; do \
    ./scripts/sign-file sha512 certs/signing_key.pem certs/signing_key.x509 $MODULE \
    rm -f $MODULE.{sig,dig} \
    xz $MODULE \
    done \
%{nil}

# We want to compress modules after stripping. Extra step is added to
# the default __spec_install_post.
%define __spec_install_post\
    %{?__debug_package:%{__debug_install_post}}\
    %{__arch_install_post}\
    %{__os_install_post}\
    %{__modules_install_post}\
%{nil}

%install
install -vdm 755 %{buildroot}/etc
install -vdm 700 %{buildroot}/boot
install -vdm 755 %{buildroot}%{_defaultdocdir}/linux-%{uname_r}
install -vdm 755 %{buildroot}/usr/src/linux-headers-%{uname_r}
install -vdm 755 %{buildroot}/usr/lib/debug/lib/modules/%{uname_r}
make INSTALL_MOD_PATH=%{buildroot} modules_install

%ifarch x86_64
# Verify for build-id match
# We observe different IDs sometimes
# TODO: debug it
ID1=`readelf -n vmlinux | grep "Build ID"`
./scripts/extract-vmlinux arch/x86/boot/bzImage > extracted-vmlinux
ID2=`readelf -n extracted-vmlinux | grep "Build ID"`
if [ "$ID1" != "$ID2" ] ; then
        echo "Build IDs do not match"
        echo $ID1
        echo $ID2
        exit 1
fi
install -vm 600 arch/x86/boot/bzImage %{buildroot}/boot/vmlinuz-%{uname_r}
%endif

%ifarch aarch64
install -vm 600 arch/arm64/boot/Image %{buildroot}/boot/vmlinuz-%{uname_r}
%endif

# Restrict the permission on System.map-X file
install -vm 400 System.map %{buildroot}/boot/System.map-%{uname_r}
install -vm 600 .config %{buildroot}/boot/config-%{uname_r}
cp -r Documentation/*        %{buildroot}%{_defaultdocdir}/linux-%{uname_r}
install -vm 644 vmlinux %{buildroot}/usr/lib/debug/lib/modules/%{uname_r}/vmlinux-%{uname_r}
# `perf test vmlinux` needs it
ln -s vmlinux-%{uname_r} %{buildroot}/usr/lib/debug/lib/modules/%{uname_r}/vmlinux

cat > %{buildroot}/boot/linux-%{uname_r}.cfg << "EOF"
# GRUB Environment Block
mariner_cmdline=init=/lib/systemd/systemd ro loglevel=3 quiet no-vmw-sta crashkernel=128M
mariner_linux=vmlinuz-%{uname_r}
mariner_initrd=initrd.img-%{uname_r}
EOF
chmod 600 %{buildroot}/boot/linux-%{uname_r}.cfg

# Register myself to initramfs
mkdir -p %{buildroot}/%{_localstatedir}/lib/initramfs/kernel
cat > %{buildroot}/%{_localstatedir}/lib/initramfs/kernel/%{uname_r} << "EOF"
--add-drivers "xen-scsifront xen-blkfront xen-acpi-processor xen-evtchn xen-gntalloc xen-gntdev xen-privcmd xen-pciback xenfs hv_utils hv_vmbus hv_storvsc hv_netvsc hv_sock hv_balloon cn"
EOF

#    Cleanup dangling symlinks
rm -rf %{buildroot}/lib/modules/%{uname_r}/source
rm -rf %{buildroot}/lib/modules/%{uname_r}/build

find . -name Makefile* -o -name Kconfig* -o -name *.pl | xargs  sh -c 'cp --parents "$@" %{buildroot}/usr/src/linux-headers-%{uname_r}' copy
find arch/%{archdir}/include include scripts -type f | xargs  sh -c 'cp --parents "$@" %{buildroot}/usr/src/linux-headers-%{uname_r}' copy
find $(find arch/%{archdir} -name include -o -name scripts -type d) -type f | xargs  sh -c 'cp --parents "$@" %{buildroot}/usr/src/linux-headers-%{uname_r}' copy
find arch/%{archdir}/include Module.symvers include scripts -type f | xargs  sh -c 'cp --parents "$@" %{buildroot}/usr/src/linux-headers-%{uname_r}' copy
%ifarch x86_64
# CONFIG_STACK_VALIDATION=y requires objtool to build external modules
install -vsm 755 tools/objtool/objtool %{buildroot}/usr/src/linux-headers-%{uname_r}/tools/objtool/
install -vsm 755 tools/objtool/fixdep %{buildroot}/usr/src/linux-headers-%{uname_r}/tools/objtool/
%endif

cp .config %{buildroot}/usr/src/linux-headers-%{uname_r} # copy .config manually to be where it's expected to be
ln -sf "/usr/src/linux-headers-%{uname_r}" "%{buildroot}/lib/modules/%{uname_r}/build"
find %{buildroot}/lib/modules -name '*.ko' -print0 | xargs -0 chmod u+x

%ifarch aarch64
cp arch/arm64/kernel/module.lds %{buildroot}/usr/src/linux-headers-%{uname_r}/arch/arm64/kernel/
%endif

# disable (JOBS=1) parallel build to fix this issue:
# fixdep: error opening depfile: ./.plugin_cfg80211.o.d: No such file or directory
# Linux version that was affected is 4.4.26
make -C tools JOBS=1 DESTDIR=%{buildroot} prefix=%{_prefix} perf_install

%triggerin -- initramfs
mkdir -p %{_localstatedir}/lib/rpm-state/initramfs/pending
touch %{_localstatedir}/lib/rpm-state/initramfs/pending/%{uname_r}
echo "initrd generation of kernel %{uname_r} will be triggered later" >&2

%triggerun -- initramfs
rm -rf %{_localstatedir}/lib/rpm-state/initramfs/pending/%{uname_r}
rm -rf /boot/initrd.img-%{uname_r}
echo "initrd of kernel %{uname_r} removed" >&2

%postun
if [ ! -e /boot/mariner.cfg ]
then
     ls /boot/linux-*.cfg 1> /dev/null 2>&1
     if [ $? -eq 0 ]
     then
          list=`ls -tu /boot/linux-*.cfg | head -n1`
          test -n "$list" && ln -sf "$list" /boot/mariner.cfg
     fi
fi

%post
/sbin/depmod -a %{uname_r}
ln -sf linux-%{uname_r}.cfg /boot/mariner.cfg

%post drivers-sound
/sbin/depmod -a %{uname_r}

%ifarch x86_64
%post oprofile
/sbin/depmod -a %{uname_r}
%endif

%files
%defattr(-,root,root)
/boot/System.map-%{uname_r}
/boot/config-%{uname_r}
/boot/vmlinuz-%{uname_r}
%config(noreplace) /boot/linux-%{uname_r}.cfg
%config %{_localstatedir}/lib/initramfs/kernel/%{uname_r}
%defattr(0644,root,root)
/lib/modules/%{uname_r}/*
%exclude /lib/modules/%{uname_r}/build
%exclude /lib/modules/%{uname_r}/kernel/drivers/gpu
%exclude /lib/modules/%{uname_r}/kernel/sound
%ifarch x86_64
%exclude /lib/modules/%{uname_r}/kernel/arch/x86/oprofile/
%endif

%files docs
%defattr(-,root,root)
%{_defaultdocdir}/linux-%{uname_r}/*

%files devel
%defattr(-,root,root)
/lib/modules/%{uname_r}/build
/usr/src/linux-headers-%{uname_r}

%files drivers-sound
%defattr(-,root,root)
/lib/modules/%{uname_r}/kernel/sound

%ifarch x86_64
%files oprofile
%defattr(-,root,root)
/lib/modules/%{uname_r}/kernel/arch/x86/oprofile/
%endif

%files tools
%defattr(-,root,root)
/usr/libexec
%exclude %{_libdir}/debug
%ifarch x86_64
/usr/lib64/traceevent
%endif
%ifarch aarch64
/usr/lib/traceevent
%endif
%{_bindir}
/etc/bash_completion.d/*
/usr/share/perf-core/strace/groups/file
/usr/share/perf-core/strace/groups/string
/usr/share/doc/*
%{_libdir}/perf/examples/bpf/*
%{_libdir}/perf/include/bpf/*

%changelog
<<<<<<< HEAD
*   Fri Oct 16 2020 Suresh Babu Chalamalasetty <schalam@microsoft.com> 5.4.51-11
-   Enable QAT kernel configs
*   Fri Oct 02 2020 Chris Co <chrco@microsoft.com> 5.4.51-10
-   Address CVE-2020-10757, CVE-2020-12653, CVE-2020-12657, CVE-2010-3865,
-   CVE-2020-11668, CVE-2020-12654, CVE-2020-24394, CVE-2020-8428
*   Fri Oct 02 2020 Chris Co <chrco@microsoft.com> 5.4.51-9
-   Fix aarch64 build error
*   Wed Sep 30 2020 Emre Girgin <mrgirgin@microsoft.com> 5.4.51-8
-   Update postun script to deal with removal in case of another installed kernel.
*   Fri Sep 25 2020 Suresh Babu Chalamalasetty <schalam@microsoft.com> 5.4.51-7
-   Enable Mellanox kernel configs
*   Wed Sep 23 2020 Daniel McIlvaney <damcilva@microsoft.com> 5.4.51-6
-   Enable CONFIG_IMA (measurement only) and associated configs
=======
*   Thu Sep 24 2020 Emre Girgin <mrgirgin@microsoft.cpm> 5.4.51-6
-   Replace the misuse of the 'archdir' and `arch` shell variables.
>>>>>>> 17874ff7
*   Thu Sep 03 2020 Daniel McIlvaney <damcilva@microsoft.com> 5.4.51-5
-   Add code to check for missing config flags in the checked in configs
*   Thu Sep 03 2020 Chris Co <chrco@microsoft.com> 5.4.51-4
-   Apply additional kernel hardening configs
*   Thu Sep 03 2020 Chris Co <chrco@microsoft.com> 5.4.51-3
-   Bump release number due to kernel-signed-<arch> package update
-   Minor aarch64 config and changelog cleanup
*   Tue Sep 01 2020 Chris Co <chrco@microsoft.com> 5.4.51-2
-   Update source hash
*   Wed Aug 19 2020 Chris Co <chrco@microsoft.com> 5.4.51-1
-   Update source to 5.4.51
-   Enable DXGKRNL config
-   Address CVE-2020-11494, CVE-2020-11565, CVE-2020-12655, CVE-2020-12771,
-   CVE-2020-13974, CVE-2020-15393, CVE-2020-8647, CVE-2020-8648, CVE-2020-8649,
-   CVE-2020-9383, CVE-2020-11725
*   Wed Aug 19 2020 Chris Co <chrco@microsoft.com> 5.4.42-12
-   Remove the signed package depends
*   Tue Aug 18 2020 Chris Co <chrco@microsoft.com> 5.4.42-11
-   Remove signed subpackage
*   Mon Aug 17 2020 Chris Co <chrco@microsoft.com> 5.4.42-10
-   Enable BPF, PC104, userfaultfd, SLUB sysfs, SMC, XDP sockets monitoring configs
*   Fri Aug 07 2020 Mateusz Malisz <mamalisz@microsoft.com> 5.4.42-9
-   Add crashkernel=128M to the kernel cmdline
-   Update config to support kexec and kexec_file_load
*   Tue Aug 04 2020 Pawel Winogrodzki <pawelwi@microsoft.com> 5.4.42-8
-   Updating "KBUILD_BUILD_VERSION" and "KBUILD_BUILD_HOST" with correct
    distribution name.
*   Wed Jul 22 2020 Chris Co <chrco@microsoft.com> 5.4.42-7
-   Address CVE-2020-8992, CVE-2020-12770, CVE-2020-13143, CVE-2020-11884
*   Fri Jul 17 2020 Suresh Babu Chalamalasetty <schalam@microsoft.com> 5.4.42-6
-   Enable CONFIG_MLX5_CORE_IPOIB and CONFIG_INFINIBAND_IPOIB config flags
*   Fri Jul 17 2020 Suresh Babu Chalamalasetty <schalam@microsoft.com> 5.4.42-5
-   Adding XDP config flag
*   Thu Jul 09 2020 Anand Muthurajan <anandm@microsoft.com> 5.4.42-4
-   Enable CONFIG_QED, CONFIG_QEDE, CONFIG_QED_SRIOV and CONFIG_QEDE_VXLAN flags
*   Wed Jun 24 2020 Chris Co <chrco@microsoft.com> 5.4.42-3
-   Regenerate input config files
*   Fri Jun 19 2020 Chris Co <chrco@microsoft.com> 5.4.42-2
-   Add kernel-secure subpackage and macros for adding offline signed kernels
*   Fri Jun 12 2020 Chris Co <chrco@microsoft.com> 5.4.42-1
-   Update source to 5.4.42
*   Thu Jun 11 2020 Chris Co <chrco@microsoft.com> 5.4.23-17
-   Enable PAGE_POISONING configs
-   Disable PROC_KCORE config
-   Enable RANDOM_TRUST_CPU config for x86_64
*   Fri Jun 05 2020 Suresh Babu Chalamalasetty <schalam@microsoft.com> 5.4.23-16
-   Adding BPF config flags
*   Thu Jun 04 2020 Chris Co <chrco@microsoft.com> 5.4.23-15
-   Add config support for USB video class devices
*   Wed Jun 03 2020 Nicolas Ontiveros <niontive@microsoft.com> 5.4.23-14
-   Add CONFIG_CRYPTO_XTS=y to config.
*   Wed Jun 03 2020 Chris Co <chrco@microsoft.com> 5.4.23-13
-   Add patch to support CometLake e1000e ethernet
-   Remove drivers-gpu subpackage
-   Inline the initramfs trigger and postun source files
-   Remove rpi3 dtb and ls1012 dtb subpackages
*   Wed May 27 2020 Chris Co <chrco@microsoft.com> 5.4.23-12
-   Update arm64 security configs
-   Disable devmem in x86_64 config
*   Tue May 26 2020 Daniel Mihai <dmihai@microsoft.com> 5.4.23-11
-   Disabled Reliable Datagram Sockets protocol (CONFIG_RDS).
*   Fri May 22 2020 Emre Girgin <mrgirgin@microsoft.com> 5.4.23-10
-   Change /boot directory permissions to 600.
*   Thu May 21 2020 Chris Co <chrco@microsoft.com> 5.4.23-9
-   Update x86_64 security configs
*   Wed May 20 2020 Suresh Babu Chalamalasetty <schalam@microsoft.com> 5.4.23-8
-   Adding InfiniBand config flags
*   Mon May 11 2020 Anand Muthurajan <anandm@microsoft.com> 5.4.23-7
-   Adding PPP config flags
*   Tue Apr 28 2020 Emre Girgin <mrgirgin@microsoft.com> 5.4.23-6
-   Renaming Linux-PAM to pam
*   Tue Apr 28 2020 Emre Girgin <mrgirgin@microsoft.com> 5.4.23-5
-   Renaming linux to kernel
*   Tue Apr 14 2020 Emre Girgin <mrgirgin@microsoft.com> 5.4.23-4
-   Remove linux-aws and linux-esx references.
-   Remove kat_build usage.
-   Remove ENA module.
*   Fri Apr 10 2020 Emre Girgin <mrgirgin@microsoft.com> 5.4.23-3
-   Remove xml-security-c dependency.
*   Wed Apr 08 2020 Nicolas Ontiveros <niontive@microsoft.com> 5.4.23-2
-   Remove toybox and only use coreutils for requires.
*   Tue Dec 10 2019 Chris Co <chrco@microsoft.com> 5.4.23-1
-   Update to Microsoft Linux Kernel 5.4.23
-   Remove patches
-   Update ENA module to 2.1.2 to work with Linux 5.4.23
-   Remove xr module
-   Remove Xen tmem module from dracut module list to fix initramfs creation
-   Add patch to fix missing trans_pgd header in aarch64 build
*   Fri Oct 11 2019 Henry Beberman <hebeberm@microsoft.com> 4.19.52-8
-   Enable Hyper-V TPM in config
*   Tue Sep 03 2019 Mateusz Malisz <mamalisz@microsoft.com> 4.19.52-7
-   Initial CBL-Mariner import from Photon (license: Apache2).
*   Thu Jul 25 2019 Keerthana K <keerthanak@vmware.com> 4.19.52-6
-   Fix postun scriplet.
*   Thu Jul 11 2019 Keerthana K <keerthanak@vmware.com> 4.19.52-5
-   Enable kernel configs necessary for BPF Compiler Collection (BCC).
*   Wed Jul 10 2019 Srivatsa S. Bhat (VMware) <srivatsa@csail.mit.edu> 4.19.52-4
-   Deprecate linux-aws-tools in favor of linux-tools.
*   Tue Jul 02 2019 Alexey Makhalov <amakhalov@vmware.com> 4.19.52-3
-   Fix 9p vsock 16bit port issue.
*   Thu Jun 20 2019 Tapas Kundu <tkundu@vmware.com> 4.19.52-2
-   Enabled CONFIG_I2C_CHARDEV to support lm-sensors
*   Mon Jun 17 2019 Srivatsa S. Bhat (VMware) <srivatsa@csail.mit.edu> 4.19.52-1
-   Update to version 4.19.52
-   Fix CVE-2019-12456, CVE-2019-12379, CVE-2019-12380, CVE-2019-12381,
-   CVE-2019-12382, CVE-2019-12378, CVE-2019-12455
*   Tue May 28 2019 Srivatsa S. Bhat (VMware) <srivatsa@csail.mit.edu> 4.19.40-3
-   Change default I/O scheduler to 'deadline' to fix performance issue.
*   Tue May 14 2019 Keerthana K <keerthanak@vmware.com> 4.19.40-2
-   Fix to parse through /boot folder and update symlink (/boot/photon.cfg) if
-   mulitple kernels are installed and current linux kernel is removed.
*   Tue May 07 2019 Ajay Kaher <akaher@vmware.com> 4.19.40-1
-   Update to version 4.19.40
*   Thu Apr 11 2019 Srivatsa S. Bhat (VMware) <srivatsa@csail.mit.edu> 4.19.32-3
-   Update config_aarch64 to fix ARM64 build.
*   Fri Mar 29 2019 Srivatsa S. Bhat (VMware) <srivatsa@csail.mit.edu> 4.19.32-2
-   Fix CVE-2019-10125
*   Wed Mar 27 2019 Srivatsa S. Bhat (VMware) <srivatsa@csail.mit.edu> 4.19.32-1
-   Update to version 4.19.32
*   Thu Mar 14 2019 Srivatsa S. Bhat (VMware) <srivatsa@csail.mit.edu> 4.19.29-1
-   Update to version 4.19.29
*   Tue Mar 05 2019 Ajay Kaher <akaher@vmware.com> 4.19.26-1
-   Update to version 4.19.26
*   Thu Feb 21 2019 Him Kalyan Bordoloi <bordoloih@vmware.com> 4.19.15-3
-   Fix CVE-2019-8912
*   Thu Jan 24 2019 Alexey Makhalov <amakhalov@vmware.com> 4.19.15-2
-   Add WiFi (ath10k), sensors (i2c,spi), usb support for NXP LS1012A board.
*   Tue Jan 15 2019 Srivatsa S. Bhat (VMware) <srivatsa@csail.mit.edu> 4.19.15-1
-   Update to version 4.19.15
*   Fri Jan 11 2019 Srinidhi Rao <srinidhir@vmware.com> 4.19.6-7
-   Add Network support for NXP LS1012A board.
*   Wed Jan 09 2019 Ankit Jain <ankitja@vmware.com> 4.19.6-6
-   Enable following for x86_64 and aarch64:
-    Enable Kernel Address Space Layout Randomization.
-    Enable CONFIG_SECURITY_NETWORK_XFRM
*   Fri Jan 04 2019 Srivatsa S. Bhat (VMware) <srivatsa@csail.mit.edu> 4.19.6-5
-   Enable AppArmor by default.
*   Wed Jan 02 2019 Alexey Makhalov <amakhalov@vmware.com> 4.19.6-4
-   .config: added Compulab fitlet2 device drivers
-   .config_aarch64: added gpio sysfs support
-   renamed -sound to -drivers-sound
*   Tue Jan 01 2019 Ajay Kaher <akaher@vmware.com> 4.19.6-3
-   .config: Enable CONFIG_PCI_HYPERV driver
*   Wed Dec 19 2018 Srinidhi Rao <srinidhir@vmware.com> 4.19.6-2
-   Add NXP LS1012A support.
*   Mon Dec 10 2018 Srivatsa S. Bhat (VMware) <srivatsa@csail.mit.edu> 4.19.6-1
-   Update to version 4.19.6
*   Fri Dec 07 2018 Alexey Makhalov <amakhalov@vmware.com> 4.19.1-3
-   .config: added qmi wwan module
*   Mon Nov 12 2018 Ajay Kaher <akaher@vmware.com> 4.19.1-2
-   Fix config_aarch64 for 4.19.1
*   Mon Nov 05 2018 Srivatsa S. Bhat (VMware) <srivatsa@csail.mit.edu> 4.19.1-1
-   Update to version 4.19.1
*   Tue Oct 16 2018 Him Kalyan Bordoloi <bordoloih@vmware.com> 4.18.9-5
-   Change in config to enable drivers for zigbee and GPS
*   Fri Oct 12 2018 Ajay Kaher <akaher@vmware.com> 4.18.9-4
-   Enable LAN78xx for aarch64 rpi3
*   Fri Oct 5 2018 Ajay Kaher <akaher@vmware.com> 4.18.9-3
-   Fix config_aarch64 for 4.18.9
-   Add module.lds for aarch64
*   Wed Oct 03 2018 Srivatsa S. Bhat <srivatsa@csail.mit.edu> 4.18.9-2
-   Use updated steal time accounting patch.
-   .config: Enable CONFIG_CPU_ISOLATION and a few networking options
-   that got accidentally dropped in the last update.
*   Mon Oct 1 2018 Srivatsa S. Bhat <srivatsa@csail.mit.edu> 4.18.9-1
-   Update to version 4.18.9
*   Tue Sep 25 2018 Ajay Kaher <akaher@vmware.com> 4.14.67-2
-   Build hang (at make oldconfig) fix in config_aarch64
*   Wed Sep 19 2018 Srivatsa S. Bhat <srivatsa@csail.mit.edu> 4.14.67-1
-   Update to version 4.14.67
*   Tue Sep 18 2018 Srivatsa S. Bhat <srivatsa@csail.mit.edu> 4.14.54-7
-   Add rdrand-based RNG driver to enhance kernel entropy.
*   Sun Sep 02 2018 Srivatsa S. Bhat <srivatsa@csail.mit.edu> 4.14.54-6
-   Add full retpoline support by building with retpoline-enabled gcc.
*   Thu Aug 30 2018 Srivatsa S. Bhat <srivatsa@csail.mit.edu> 4.14.54-5
-   Apply out-of-tree patches needed for AppArmor.
*   Wed Aug 22 2018 Alexey Makhalov <amakhalov@vmware.com> 4.14.54-4
-   Fix overflow kernel panic in rsi driver.
-   .config: enable BT stack, enable GPIO sysfs.
-   Add Exar USB serial driver.
*   Fri Aug 17 2018 Ajay Kaher <akaher@vmware.com> 4.14.54-3
-   Enabled USB PCI in config_aarch64
-   Build hang (at make oldconfig) fix in config_aarch64
*   Thu Jul 19 2018 Alexey Makhalov <amakhalov@vmware.com> 4.14.54-2
-   .config: usb_serial_pl2303=m,wlan=y,can=m,gpio=y,pinctrl=y,iio=m
*   Mon Jul 09 2018 Him Kalyan Bordoloi <bordoloih@vmware.com> 4.14.54-1
-   Update to version 4.14.54
*   Fri Jan 26 2018 Alexey Makhalov <amakhalov@vmware.com> 4.14.8-2
-   Added vchiq entry to rpi3 dts
-   Added dtb-rpi3 subpackage
*   Fri Dec 22 2017 Alexey Makhalov <amakhalov@vmware.com> 4.14.8-1
-   Version update
*   Wed Dec 13 2017 Alexey Makhalov <amakhalov@vmware.com> 4.9.66-4
-   KAT build support
*   Thu Dec 07 2017 Alexey Makhalov <amakhalov@vmware.com> 4.9.66-3
-   Aarch64 support
*   Tue Dec 05 2017 Alexey Makhalov <amakhalov@vmware.com> 4.9.66-2
-   Sign and compress modules after stripping. fips=1 requires signed modules
*   Mon Dec 04 2017 Srivatsa S. Bhat <srivatsa@csail.mit.edu> 4.9.66-1
-   Version update
*   Tue Nov 21 2017 Srivatsa S. Bhat <srivatsa@csail.mit.edu> 4.9.64-1
-   Version update
*   Mon Nov 06 2017 Srivatsa S. Bhat <srivatsa@csail.mit.edu> 4.9.60-1
-   Version update
*   Wed Oct 11 2017 Srivatsa S. Bhat <srivatsa@csail.mit.edu> 4.9.53-3
-   Add patch "KVM: Don't accept obviously wrong gsi values via
    KVM_IRQFD" to fix CVE-2017-1000252.
*   Tue Oct 10 2017 Alexey Makhalov <amakhalov@vmware.com> 4.9.53-2
-   Build hang (at make oldconfig) fix.
*   Thu Oct 05 2017 Srivatsa S. Bhat <srivatsa@csail.mit.edu> 4.9.53-1
-   Version update
*   Mon Oct 02 2017 Srivatsa S. Bhat <srivatsa@csail.mit.edu> 4.9.52-3
-   Allow privileged CLONE_NEWUSER from nested user namespaces.
*   Mon Oct 02 2017 Srivatsa S. Bhat <srivatsa@csail.mit.edu> 4.9.52-2
-   Fix CVE-2017-11472 (ACPICA: Namespace: fix operand cache leak)
*   Mon Oct 02 2017 Srivatsa S. Bhat <srivatsa@csail.mit.edu> 4.9.52-1
-   Version update
*   Mon Sep 18 2017 Alexey Makhalov <amakhalov@vmware.com> 4.9.47-2
-   Requires coreutils or toybox
*   Mon Sep 04 2017 Alexey Makhalov <amakhalov@vmware.com> 4.9.47-1
-   Fix CVE-2017-11600
*   Tue Aug 22 2017 Anish Swaminathan <anishs@vmware.com> 4.9.43-2
-   Add missing xen block drivers
*   Mon Aug 14 2017 Alexey Makhalov <amakhalov@vmware.com> 4.9.43-1
-   Version update
-   [feature] new sysctl option unprivileged_userns_clone
*   Wed Aug 09 2017 Alexey Makhalov <amakhalov@vmware.com> 4.9.41-2
-   Fix CVE-2017-7542
-   [bugfix] Added ccm,gcm,ghash,lzo crypto modules to avoid
    panic on modprobe tcrypt
*   Mon Aug 07 2017 Alexey Makhalov <amakhalov@vmware.com> 4.9.41-1
-   Version update
*   Fri Aug 04 2017 Bo Gan <ganb@vmware.com> 4.9.38-6
-   Fix initramfs triggers
*   Tue Aug 01 2017 Anish Swaminathan <anishs@vmware.com> 4.9.38-5
-   Allow some algorithms in FIPS mode
-   Reverts 284a0f6e87b0721e1be8bca419893902d9cf577a and backports
-   bcf741cb779283081db47853264cc94854e7ad83 in the kernel tree
-   Enable additional NF features
*   Fri Jul 21 2017 Anish Swaminathan <anishs@vmware.com> 4.9.38-4
-   Add patches in Hyperv codebase
*   Fri Jul 21 2017 Anish Swaminathan <anishs@vmware.com> 4.9.38-3
-   Add missing hyperv drivers
*   Thu Jul 20 2017 Alexey Makhalov <amakhalov@vmware.com> 4.9.38-2
-   Disable scheduler beef up patch
*   Tue Jul 18 2017 Alexey Makhalov <amakhalov@vmware.com> 4.9.38-1
-   Fix CVE-2017-11176 and CVE-2017-10911
*   Mon Jul 03 2017 Xiaolin Li <xiaolinl@vmware.com> 4.9.34-3
-   Add libdnet-devel, kmod-devel and libmspack-devel to BuildRequires
*   Thu Jun 29 2017 Divya Thaluru <dthaluru@vmware.com> 4.9.34-2
-   Added obsolete for deprecated linux-dev package
*   Wed Jun 28 2017 Alexey Makhalov <amakhalov@vmware.com> 4.9.34-1
-   [feature] 9P FS security support
-   [feature] DM Delay target support
-   Fix CVE-2017-1000364 ("stack clash") and CVE-2017-9605
*   Thu Jun 8 2017 Alexey Makhalov <amakhalov@vmware.com> 4.9.31-1
-   Fix CVE-2017-8890, CVE-2017-9074, CVE-2017-9075, CVE-2017-9076
    CVE-2017-9077 and CVE-2017-9242
-   [feature] IPV6 netfilter NAT table support
*   Fri May 26 2017 Alexey Makhalov <amakhalov@vmware.com> 4.9.30-1
-   Added ENA driver for AMI
-   Fix CVE-2017-7487 and CVE-2017-9059
*   Wed May 17 2017 Vinay Kulkarni <kulkarniv@vmware.com> 4.9.28-2
-   Enable IPVLAN module.
*   Tue May 16 2017 Alexey Makhalov <amakhalov@vmware.com> 4.9.28-1
-   Version update
*   Wed May 10 2017 Alexey Makhalov <amakhalov@vmware.com> 4.9.27-1
-   Version update
*   Sun May 7 2017 Alexey Makhalov <amakhalov@vmware.com> 4.9.26-1
-   Version update
-   Removed version suffix from config file name
*   Thu Apr 27 2017 Bo Gan <ganb@vmware.com> 4.9.24-2
-   Support dynamic initrd generation
*   Tue Apr 25 2017 Alexey Makhalov <amakhalov@vmware.com> 4.9.24-1
-   Fix CVE-2017-6874 and CVE-2017-7618.
-   Fix audit-devel BuildRequires.
-   .config: build nvme and nvme-core in kernel.
*   Mon Mar 6 2017 Alexey Makhalov <amakhalov@vmware.com> 4.9.13-2
-   .config: NSX requirements for crypto and netfilter
*   Tue Feb 28 2017 Alexey Makhalov <amakhalov@vmware.com> 4.9.13-1
-   Update to linux-4.9.13 to fix CVE-2017-5986 and CVE-2017-6074
*   Thu Feb 09 2017 Alexey Makhalov <amakhalov@vmware.com> 4.9.9-1
-   Update to linux-4.9.9 to fix CVE-2016-10153, CVE-2017-5546,
    CVE-2017-5547, CVE-2017-5548 and CVE-2017-5576.
-   .config: added CRYPTO_FIPS support.
*   Tue Jan 10 2017 Alexey Makhalov <amakhalov@vmware.com> 4.9.2-1
-   Update to linux-4.9.2 to fix CVE-2016-10088
-   Move linux-tools.spec to linux.spec as -tools subpackage
*   Mon Dec 19 2016 Xiaolin Li <xiaolinl@vmware.com> 4.9.0-2
-   BuildRequires Linux-PAM-devel
*   Mon Dec 12 2016 Alexey Makhalov <amakhalov@vmware.com> 4.9.0-1
-   Update to linux-4.9.0
-   Add paravirt stolen time accounting feature (from linux-esx),
    but disable it by default (no-vmw-sta cmdline parameter)
*   Thu Dec  8 2016 Alexey Makhalov <amakhalov@vmware.com> 4.4.35-3
-   net-packet-fix-race-condition-in-packet_set_ring.patch
    to fix CVE-2016-8655
*   Wed Nov 30 2016 Alexey Makhalov <amakhalov@vmware.com> 4.4.35-2
-   Expand `uname -r` with release number
-   Check for build-id matching
-   Added syscalls tracing support
-   Compress modules
*   Mon Nov 28 2016 Alexey Makhalov <amakhalov@vmware.com> 4.4.35-1
-   Update to linux-4.4.35
-   vfio-pci-fix-integer-overflows-bitmask-check.patch
    to fix CVE-2016-9083
*   Tue Nov 22 2016 Alexey Makhalov <amakhalov@vmware.com> 4.4.31-4
-   net-9p-vsock.patch
*   Thu Nov 17 2016 Alexey Makhalov <amakhalov@vmware.com> 4.4.31-3
-   tty-prevent-ldisc-drivers-from-re-using-stale-tty-fields.patch
    to fix CVE-2015-8964
*   Tue Nov 15 2016 Alexey Makhalov <amakhalov@vmware.com> 4.4.31-2
-   .config: add cgrup_hugetlb support
-   .config: add netfilter_xt_{set,target_ct} support
-   .config: add netfilter_xt_match_{cgroup,ipvs} support
*   Thu Nov 10 2016 Alexey Makhalov <amakhalov@vmware.com> 4.4.31-1
-   Update to linux-4.4.31
*   Fri Oct 21 2016 Alexey Makhalov <amakhalov@vmware.com> 4.4.26-1
-   Update to linux-4.4.26
*   Wed Oct 19 2016 Alexey Makhalov <amakhalov@vmware.com> 4.4.20-6
-   net-add-recursion-limit-to-GRO.patch
-   scsi-arcmsr-buffer-overflow-in-arcmsr_iop_message_xfer.patch
*   Tue Oct 18 2016 Alexey Makhalov <amakhalov@vmware.com> 4.4.20-5
-   ipip-properly-mark-ipip-GRO-packets-as-encapsulated.patch
-   tunnels-dont-apply-GRO-to-multiple-layers-of-encapsulation.patch
*   Mon Oct  3 2016 Alexey Makhalov <amakhalov@vmware.com> 4.4.20-4
-   Package vmlinux with PROGBITS sections in -debuginfo subpackage
*   Tue Sep 27 2016 Alexey Makhalov <amakhalov@vmware.com> 4.4.20-3
-   .config: CONFIG_IP_SET_HASH_{IPMARK,MAC}=m
*   Tue Sep 20 2016 Alexey Makhalov <amakhalov@vmware.com> 4.4.20-2
-   Add -release number for /boot/* files
-   Use initrd.img with version and release number
-   Rename -dev subpackage to -devel
*   Wed Sep  7 2016 Alexey Makhalov <amakhalov@vmware.com> 4.4.20-1
-   Update to linux-4.4.20
-   apparmor-fix-oops-validate-buffer-size-in-apparmor_setprocattr.patch
-   keys-fix-asn.1-indefinite-length-object-parsing.patch
*   Thu Aug 25 2016 Alexey Makhalov <amakhalov@vmware.com> 4.4.8-11
-   vmxnet3 patches to bumpup a version to 1.4.8.0
*   Wed Aug 10 2016 Alexey Makhalov <amakhalov@vmware.com> 4.4.8-10
-   Added VSOCK-Detach-QP-check-should-filter-out-non-matching-QPs.patch
-   .config: pmem hotplug + ACPI NFIT support
-   .config: enable EXPERT mode, disable UID16 syscalls
*   Thu Jul 07 2016 Alexey Makhalov <amakhalov@vmware.com> 4.4.8-9
-   .config: pmem + fs_dax support
*   Fri Jun 17 2016 Alexey Makhalov <amakhalov@vmware.com> 4.4.8-8
-   patch: e1000e-prevent-div-by-zero-if-TIMINCA-is-zero.patch
-   .config: disable rt group scheduling - not supported by systemd
*   Wed Jun 15 2016 Harish Udaiya Kumar <hudaiyakumar@vmware.com> 4.4.8-7
-   fixed the capitalization for - System.map
*   Thu May 26 2016 Alexey Makhalov <amakhalov@vmware.com> 4.4.8-6
-   patch: REVERT-sched-fair-Beef-up-wake_wide.patch
*   Tue May 24 2016 Priyesh Padmavilasom <ppadmavilasom@vmware.com> 4.4.8-5
-   GA - Bump release of all rpms
*   Mon May 23 2016 Harish Udaiya Kumar <hudaiyakumar@vmware.com> 4.4.8-4
-   Fixed generation of debug symbols for kernel modules & vmlinux.
*   Mon May 23 2016 Divya Thaluru <dthaluru@vmware.com> 4.4.8-3
-   Added patches to fix CVE-2016-3134, CVE-2016-3135
*   Wed May 18 2016 Harish Udaiya Kumar <hudaiyakumar@vmware.com> 4.4.8-2
-   Enabled CONFIG_UPROBES in config as needed by ktap
*   Wed May 04 2016 Alexey Makhalov <amakhalov@vmware.com> 4.4.8-1
-   Update to linux-4.4.8
-   Added net-Drivers-Vmxnet3-set-... patch
*   Tue May 03 2016 Vinay Kulkarni <kulkarniv@vmware.com> 4.2.0-27
-   Compile Intel GigE and VMXNET3 as part of kernel.
*   Thu Apr 28 2016 Nick Shi <nshi@vmware.com> 4.2.0-26
-   Compile cramfs.ko to allow mounting cramfs image
*   Tue Apr 12 2016 Vinay Kulkarni <kulkarniv@vmware.com> 4.2.0-25
-   Revert network interface renaming disable in kernel.
*   Tue Mar 29 2016 Alexey Makhalov <amakhalov@vmware.com> 4.2.0-24
-   Support kmsg dumping to vmware.log on panic
-   sunrpc: xs_bind uses ip_local_reserved_ports
*   Mon Mar 28 2016 Harish Udaiya Kumar <hudaiyakumar@vmware.com> 4.2.0-23
-   Enabled Regular stack protection in Linux kernel in config
*   Thu Mar 17 2016 Harish Udaiya Kumar <hudaiyakumar@vmware.com> 4.2.0-22
-   Restrict the permissions of the /boot/System.map-X file
*   Fri Mar 04 2016 Alexey Makhalov <amakhalov@vmware.com> 4.2.0-21
-   Patch: SUNRPC: Do not reuse srcport for TIME_WAIT socket.
*   Wed Mar 02 2016 Alexey Makhalov <amakhalov@vmware.com> 4.2.0-20
-   Patch: SUNRPC: Ensure that we wait for connections to complete
    before retrying
*   Fri Feb 26 2016 Alexey Makhalov <amakhalov@vmware.com> 4.2.0-19
-   Disable watchdog under VMware hypervisor.
*   Thu Feb 25 2016 Alexey Makhalov <amakhalov@vmware.com> 4.2.0-18
-   Added rpcsec_gss_krb5 and nfs_fscache
*   Mon Feb 22 2016 Alexey Makhalov <amakhalov@vmware.com> 4.2.0-17
-   Added sysctl param to control weighted_cpuload() behavior
*   Thu Feb 18 2016 Divya Thaluru <dthaluru@vmware.com> 4.2.0-16
-   Disabling network renaming
*   Sun Feb 14 2016 Alexey Makhalov <amakhalov@vmware.com> 4.2.0-15
-   veth patch: don’t modify ip_summed
*   Thu Feb 11 2016 Alexey Makhalov <amakhalov@vmware.com> 4.2.0-14
-   Full tickless -> idle tickless + simple CPU time accounting
-   SLUB -> SLAB
-   Disable NUMA balancing
-   Disable stack protector
-   No build_forced no-CBs CPUs
-   Disable Expert configuration mode
-   Disable most of debug features from 'Kernel hacking'
*   Mon Feb 08 2016 Alexey Makhalov <amakhalov@vmware.com> 4.2.0-13
-   Double tcp_mem limits, patch is added.
*   Wed Feb 03 2016 Anish Swaminathan <anishs@vmware.com>  4.2.0-12
-   Fixes for CVE-2015-7990/6937 and CVE-2015-8660.
*   Tue Jan 26 2016 Anish Swaminathan <anishs@vmware.com> 4.2.0-11
-   Revert CONFIG_HZ=250
*   Fri Jan 22 2016 Alexey Makhalov <amakhalov@vmware.com> 4.2.0-10
-   Fix for CVE-2016-0728
*   Wed Jan 13 2016 Alexey Makhalov <amakhalov@vmware.com> 4.2.0-9
-   CONFIG_HZ=250
*   Tue Jan 12 2016 Mahmoud Bassiouny <mbassiouny@vmware.com> 4.2.0-8
-   Remove rootfstype from the kernel parameter.
*   Mon Jan 04 2016 Harish Udaiya Kumar <hudaiyakumar@vmware.com> 4.2.0-7
-   Disabled all the tracing options in kernel config.
-   Disabled preempt.
-   Disabled sched autogroup.
*   Thu Dec 17 2015 Harish Udaiya Kumar <hudaiyakumar@vmware.com> 4.2.0-6
-   Enabled kprobe for systemtap & disabled dynamic function tracing in config
*   Fri Dec 11 2015 Harish Udaiya Kumar <hudaiyakumar@vmware.com> 4.2.0-5
-   Added oprofile kernel driver sub-package.
*   Fri Nov 13 2015 Mahmoud Bassiouny <mbassiouny@vmware.com> 4.2.0-4
-   Change the linux image directory.
*   Wed Nov 11 2015 Harish Udaiya Kumar <hudaiyakumar@vmware.com> 4.2.0-3
-   Added the build essential files in the dev sub-package.
*   Mon Nov 09 2015 Vinay Kulkarni <kulkarniv@vmware.com> 4.2.0-2
-   Enable Geneve module support for generic kernel.
*   Fri Oct 23 2015 Harish Udaiya Kumar <hudaiyakumar@vmware.com> 4.2.0-1
-   Upgraded the generic linux kernel to version 4.2.0 & and updated timer handling to full tickless mode.
*   Tue Sep 22 2015 Harish Udaiya Kumar <hudaiyakumar@vmware.com> 4.0.9-5
-   Added driver support for frame buffer devices and ACPI
*   Wed Sep 2 2015 Alexey Makhalov <amakhalov@vmware.com> 4.0.9-4
-   Added mouse ps/2 module.
*   Fri Aug 14 2015 Alexey Makhalov <amakhalov@vmware.com> 4.0.9-3
-   Use photon.cfg as a symlink.
*   Thu Aug 13 2015 Alexey Makhalov <amakhalov@vmware.com> 4.0.9-2
-   Added environment file(photon.cfg) for grub.
*   Wed Aug 12 2015 Sharath George <sharathg@vmware.com> 4.0.9-1
-   Upgrading kernel version.
*   Wed Aug 12 2015 Alexey Makhalov <amakhalov@vmware.com> 3.19.2-5
-   Updated OVT to version 10.0.0.
-   Rename -gpu-drivers to -drivers-gpu in accordance to directory structure.
-   Added -sound package/
*   Tue Aug 11 2015 Anish Swaminathan<anishs@vmware.com> 3.19.2-4
-   Removed Requires dependencies.
*   Fri Jul 24 2015 Harish Udaiya Kumar <hudaiyakumar@gmail.com> 3.19.2-3
-   Updated the config file to include graphics drivers.
*   Mon May 18 2015 Touseef Liaqat <tliaqat@vmware.com> 3.13.3-2
-   Update according to UsrMove.
*   Wed Nov 5 2014 Divya Thaluru <dthaluru@vmware.com> 3.13.3-1
-   Initial build. First version<|MERGE_RESOLUTION|>--- conflicted
+++ resolved
@@ -2,11 +2,7 @@
 Summary:        Linux Kernel
 Name:           kernel
 Version:        5.4.51
-<<<<<<< HEAD
-Release:        11%{?dist}
-=======
-Release:        6%{?dist}
->>>>>>> 17874ff7
+Release:        12%{?dist}
 License:        GPLv2
 URL:            https://github.com/microsoft/WSL2-Linux-Kernel
 Group:          System Environment/Kernel
@@ -350,24 +346,21 @@
 %{_libdir}/perf/include/bpf/*
 
 %changelog
-<<<<<<< HEAD
-*   Fri Oct 16 2020 Suresh Babu Chalamalasetty <schalam@microsoft.com> 5.4.51-11
+*   Fri Oct 16 2020 Suresh Babu Chalamalasetty <schalam@microsoft.com> 5.4.51-12
 -   Enable QAT kernel configs
-*   Fri Oct 02 2020 Chris Co <chrco@microsoft.com> 5.4.51-10
+*   Fri Oct 02 2020 Chris Co <chrco@microsoft.com> 5.4.51-11
 -   Address CVE-2020-10757, CVE-2020-12653, CVE-2020-12657, CVE-2010-3865,
 -   CVE-2020-11668, CVE-2020-12654, CVE-2020-24394, CVE-2020-8428
-*   Fri Oct 02 2020 Chris Co <chrco@microsoft.com> 5.4.51-9
+*   Fri Oct 02 2020 Chris Co <chrco@microsoft.com> 5.4.51-10
 -   Fix aarch64 build error
-*   Wed Sep 30 2020 Emre Girgin <mrgirgin@microsoft.com> 5.4.51-8
+*   Wed Sep 30 2020 Emre Girgin <mrgirgin@microsoft.com> 5.4.51-9
 -   Update postun script to deal with removal in case of another installed kernel.
-*   Fri Sep 25 2020 Suresh Babu Chalamalasetty <schalam@microsoft.com> 5.4.51-7
+*   Fri Sep 25 2020 Suresh Babu Chalamalasetty <schalam@microsoft.com> 5.4.51-8
 -   Enable Mellanox kernel configs
+*   Thu Sep 24 2020 Emre Girgin <mrgirgin@microsoft.cpm> 5.4.51-7
+-   Replace the misuse of the 'archdir' and `arch` shell variables.
 *   Wed Sep 23 2020 Daniel McIlvaney <damcilva@microsoft.com> 5.4.51-6
 -   Enable CONFIG_IMA (measurement only) and associated configs
-=======
-*   Thu Sep 24 2020 Emre Girgin <mrgirgin@microsoft.cpm> 5.4.51-6
--   Replace the misuse of the 'archdir' and `arch` shell variables.
->>>>>>> 17874ff7
 *   Thu Sep 03 2020 Daniel McIlvaney <damcilva@microsoft.com> 5.4.51-5
 -   Add code to check for missing config flags in the checked in configs
 *   Thu Sep 03 2020 Chris Co <chrco@microsoft.com> 5.4.51-4
