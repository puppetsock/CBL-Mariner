--- conflicted
+++ resolved
@@ -6,12 +6,8 @@
         "dhcp-client",
         "hyperv-daemons",
         "openssh-server",
-<<<<<<< HEAD
-        "python3-distro",
-=======
         "python-xml",
         "rsyslog",
->>>>>>> ea33a6f1
         "WALinuxAgent"
     ]
 }